'''
    Copyright (C) 2017 Gitcoin Core

    This program is free software: you can redistribute it and/or modify
    it under the terms of the GNU Affero General Public License as published
    by the Free Software Foundation, either version 3 of the License, or
    (at your option) any later version.

    This program is distributed in the hope that it will be useful,
    but WITHOUT ANY WARRANTY; without even the implied warranty of
    MERCHANTABILITY or FITNESS FOR A PARTICULAR PURPOSE. See the
    GNU Affero General Public License for more details.

    You should have received a copy of the GNU Affero General Public License
    along with this program. If not, see <http://www.gnu.org/licenses/>.

'''
# -*- coding: utf-8 -*-
from __future__ import unicode_literals

import logging
from urllib.parse import urlsplit

from django.conf import settings
from django.contrib.humanize.templatetags.humanize import naturalday, naturaltime
from django.contrib.postgres.fields import JSONField
from django.db import models
from django.db.models.signals import m2m_changed, post_delete, post_save, pre_save
from django.dispatch import receiver
from django.utils import timezone

import requests
from dashboard.tokens import addr_to_token
from economy.models import SuperModel
from economy.utils import convert_amount
from github.utils import _AUTH, HEADERS, TOKEN_URL, build_auth_dict, get_issue_comments, get_user, org_name
from rest_framework import serializers

from .signals import m2m_changed_interested

logger = logging.getLogger(__name__)


class BountyQuerySet(models.QuerySet):
    """Handle the manager queryset for Bounties."""

    def current(self):
        """Filter results down to current bounties only."""
        return self.filter(current_bounty=True)


class Bounty(SuperModel):
    """Define the structure of a Bounty.

    Attributes:
        BOUNTY_TYPES (list of tuples): The valid bounty types.
        EXPERIENCE_LEVELS (list of tuples): The valid experience levels.
        PROJECT_LENGTHS (list of tuples): The possible project lengths.

    """

    BOUNTY_TYPES = [
        ('Bug', 'Bug'),
        ('Security', 'Security'),
        ('Feature', 'Feature'),
        ('Unknown', 'Unknown'),
    ]
    EXPERIENCE_LEVELS = [
        ('Beginner', 'Beginner'),
        ('Intermediate', 'Intermediate'),
        ('Advanced', 'Advanced'),
        ('Unknown', 'Unknown'),
    ]
    PROJECT_LENGTHS = [
        ('Hours', 'Hours'),
        ('Days', 'Days'),
        ('Weeks', 'Weeks'),
        ('Months', 'Months'),
        ('Unknown', 'Unknown'),
    ]
    web3_type = models.CharField(max_length=50, default='bounties_network')
    title = models.CharField(max_length=255)
    web3_created = models.DateTimeField(db_index=True)
    value_in_token = models.DecimalField(default=1, decimal_places=2, max_digits=50)
    token_name = models.CharField(max_length=50)
    token_address = models.CharField(max_length=50)
    bounty_type = models.CharField(max_length=50, choices=BOUNTY_TYPES)
    project_length = models.CharField(max_length=50, choices=PROJECT_LENGTHS)
    experience_level = models.CharField(max_length=50, choices=EXPERIENCE_LEVELS)
    github_url = models.URLField(db_index=True)
    github_comments = models.IntegerField(default=0)
    bounty_owner_address = models.CharField(max_length=50)
    bounty_owner_email = models.CharField(max_length=255, blank=True)
    bounty_owner_github_username = models.CharField(max_length=255, blank=True)
    bounty_owner_name = models.CharField(max_length=255, blank=True)
    is_open = models.BooleanField(help_text='Whether the bounty is still open for fulfillments.')
    expires_date = models.DateTimeField()
    raw_data = JSONField()
    metadata = JSONField(default={})
    current_bounty = models.BooleanField(
        default=False, help_text='Whether this bounty is the most current revision one or not')
    _val_usd_db = models.DecimalField(default=0, decimal_places=2, max_digits=50)
    contract_address = models.CharField(max_length=50, default='')
    network = models.CharField(max_length=255, blank=True, db_index=True)
    idx_experience_level = models.IntegerField(default=0, db_index=True)
    idx_project_length = models.IntegerField(default=0, db_index=True)
    idx_status = models.CharField(max_length=50, default='', db_index=True)
    avatar_url = models.CharField(max_length=255, default='')
    issue_description = models.TextField(default='', blank=True)
    standard_bounties_id = models.IntegerField(default=0)
    num_fulfillments = models.IntegerField(default=0)
    balance = models.DecimalField(default=0, decimal_places=2, max_digits=50)
    accepted = models.BooleanField(default=False, help_text='Whether the bounty has been done')
    interested = models.ManyToManyField('dashboard.Interest', blank=True)
    interested_comment = models.IntegerField(null=True, blank=True)
    submissions_comment = models.IntegerField(null=True, blank=True)

    objects = BountyQuerySet.as_manager()

    class Meta:
        """Define metadata associated with Bounty."""

        verbose_name_plural = 'Bounties'
        index_together = [
            ["network", "idx_status"],
        ]

    def __str__(self):
        """Return the string representation of a Bounty."""
        return f"{'(CURRENT) ' if self.current_bounty else ''}{self.title} {self.value_in_token} " \
               f"{self.token_name} {self.web3_created}"

    def save(self, *args, **kwargs):
        """Define custom handling for saving bounties."""
        if self.bounty_owner_github_username:
            self.bounty_owner_github_username = self.bounty_owner_github_username.lstrip('@')
        super().save(*args, **kwargs)

    def get_absolute_url(self):
        """Get the absolute URL for the Bounty.

        Returns:
            str: The absolute URL for the Bounty.

        """
        return settings.BASE_URL + self.get_relative_url(preceding_slash=False)

    def get_relative_url(self, preceding_slash=True):
        """Get the relative URL for the Bounty.

        Attributes:
            preceding_slash (bool): Whether or not to include a preceding slash.

        Returns:
            str: The relative URL for the Bounty.

        """
        return f"{'/' if preceding_slash else ''}funding/details?url={self.github_url}"

    def get_natural_value(self):
        token = addr_to_token(self.token_address)
        if not token:
            return 0
        decimals = token.get('decimals', 0)
        return float(self.value_in_token) / 10**decimals

    @property
    def url(self):
        return self.get_relative_url()

    @property
    def title_or_desc(self):
        """Return the title of the issue."""
        if not self.title:
            title = self.fetch_issue_item('title') or self.github_url
            return title
        return self.title

    @property
    def issue_description_text(self):
        import re
        tag_re = re.compile(r'(<!--.*?-->|<[^>]*>)')
        return tag_re.sub('', self.issue_description).strip()

    @property
    def org_name(self):
        try:
            _org_name = org_name(self.github_url)
            return _org_name
        except Exception:
            return None

    def is_hunter(self, handle):
        """Determine whether or not the profile is the bounty hunter.

        Args:
            handle (str): The profile handle to be compared.

        Returns:
            bool: Whether or not the user is the bounty hunter.

        """
        return any(profile.fulfiller_github_username == handle for profile in self.fulfillments.all())

    def is_funder(self, handle):
        """Determine whether or not the profile is the bounty funder.

        Args:
            handle (str): The profile handle to be compared.

        Returns:
            bool: Whether or not the user is the bounty funder.

        """
        return handle.lower().lstrip('@') == self.bounty_owner_github_username.lower().lstrip('@')

    @property
    def absolute_url(self):
        return self.get_absolute_url()

    def get_avatar_url(self):
        try:
            response = get_user(self.org_name)
            return response['avatar_url']
        except Exception as e:
            print(e)
            return 'https://avatars0.githubusercontent.com/u/31359507?v=4'

    @property
    def local_avatar_url(self):
        """Return the local avatar URL."""
        return f"{settings.BASE_URL}funding/avatar?repo={self.github_url}&v=3"

    @property
    def keywords(self):
        try:
            return self.metadata.get('issueKeywords', False)
        except Exception:
            return False

    @property
    def now(self):
        return timezone.now()

    @property
    def status(self):
        """Determine the status of the Bounty.

        Raises:
            Exception: Catch whether or not any exception is encountered and
                return unknown for status.

        Returns:
            str: The status of the Bounty.

        """
        if self.is_legacy:
            # TODO: Remove following full deprecation of legacy bounties
            try:
                if not self.is_open:
                    if timezone.now() > self.expires_date and self.fulfillments.submitted().exists():
                        return 'expired'
                    return 'done'
                elif not self.fulfillments.submitted().exists():
                    if self.pk and self.interested.exists():
                        return 'started'
                    return 'open'
                return 'submitted'
            except Exception as e:
                logger.warning(e)
                return 'unknown'
        else:
            try:
                if not self.is_open:
                    if timezone.localtime().replace(tzinfo=None) > self.expires_date.replace(tzinfo=None) and self.num_fulfillments == 0:
                        return 'expired'
                    if self.accepted:
                        return 'done'
                    # If its not expired or done, it must be cancelled.
                    return 'cancelled'
                if self.num_fulfillments == 0:
                    if self.pk and self.interested.exists():
                        return 'started'
                    return 'open'
                return 'submitted'
            except Exception as e:
                logger.warning(e)
                return 'unknown'

    @property
    def value_true(self):
        return self.get_natural_value()

    @property
    def value_in_eth(self):
        if self.token_name == 'ETH':
            return self.value_in_token
        try:
            return convert_amount(self.value_in_token, self.token_name, 'ETH')
        except Exception:
            return None

    @property
    def value_in_usdt(self):
        decimals = 10**18
        if self.token_name == 'USDT':
            return self.value_in_token
        try:
            return round(float(convert_amount(self.value_in_eth, 'ETH', 'USDT')) / decimals, 2)
        except Exception:
            return None

    @property
    def desc(self):
        return "{} {} {} {}".format(naturaltime(self.web3_created), self.idx_project_length, self.bounty_type,
                                    self.experience_level)

    @property
    def turnaround_time(self):
        return (self.created_on - self.web3_created).total_seconds()

    @property
    def is_legacy(self):
        """Determine if the Bounty is legacy based on sunset date.

        Todo:
            * Remove this method following legacy bounty sunsetting.

        Returns:
            bool: Whether or not the Bounty is using the legacy contract.

        """
        return (self.web3_type == 'legacy_gitcoin')

    def get_github_api_url(self):
        """Get the Github API URL associated with the bounty."""
        from urllib.parse import urlparse
        if self.github_url.lower()[:19] != 'https://github.com/':
            return ''
        url_path = urlparse(self.github_url).path
        return 'https://api.github.com/repos' + url_path

    def fetch_issue_item(self, item_type='body'):
        """Fetch the item type of an issue.

        Args:
            type (str): The github API response body item to be fetched.

        Returns:
            str: The item content.

        """
        issue_description = requests.get(self.get_github_api_url(), auth=_AUTH)
        if issue_description.status_code == 200:
            item = issue_description.json()[item_type]
            if item_type == 'body':
                self.issue_description = item
            elif item_type == 'title':
                self.title = item
            self.save()
            return item
        return ''

    def fetch_issue_comments(self, save=True):
        if self.github_url.lower()[:19] != 'https://github.com/':
            return []

        parsed_url = urlsplit(self.github_url)
        try:
            github_user, github_repo, _, github_issue = parsed_url.path.split('/')[1:5]
        except ValueError:
            logger.info('Invalid github url for Bounty: %s -- %s', self.pk, self.github_url)
            return []
        comments = get_issue_comments(github_user, github_repo, github_issue)
        if isinstance(comments, dict) and comments.get('message') == 'Not Found':
            logger.info('Bounty %s contains an invalid github url %s', self.pk, self.github_url)
            return []
        comment_count = 0
        for comment in comments:
            if comment['user']['login'] not in settings.IGNORE_COMMENTS_FROM:
                comment_count += 1
        self.github_comments = comment_count
        if save:
            self.save()
        return comments


class BountyFulfillmentQuerySet(models.QuerySet):
    """Handle the manager queryset for BountyFulfillments."""

    def accepted(self):
        """Filter results to accepted bounty fulfillments."""
        return self.filter(accepted=True)

    def submitted(self):
        """Exclude results that have not been submitted."""
        return self.exclude(fulfiller_address='0x0000000000000000000000000000000000000000')


class BountyFulfillment(SuperModel):
    """The structure of a fulfillment on a Bounty."""

    fulfiller_address = models.CharField(max_length=50)
    fulfiller_email = models.CharField(max_length=255, blank=True)
    fulfiller_github_username = models.CharField(max_length=255, blank=True)
    fulfiller_name = models.CharField(max_length=255, blank=True)
    fulfiller_metadata = JSONField(default={}, blank=True)
    fulfillment_id = models.IntegerField(null=True, blank=True)
    accepted = models.BooleanField(default=False)

    bounty = models.ForeignKey(Bounty, related_name='fulfillments', on_delete=models.CASCADE)
    profile = models.ForeignKey('dashboard.Profile', related_name='fulfilled', on_delete=models.CASCADE)

    def __str__(self):
        """Define the string representation of BountyFulfillment.

        Returns:
            str: The string representation of the object.

        """
        return f'BountyFulfillment ID: ({self.pk}) - Bounty ID: ({self.bounty.pk})'

    def save(self, *args, **kwargs):
        """Define custom handling for saving bounty fulfillments."""
        if self.fulfiller_github_username:
            self.fulfiller_github_username = self.fulfiller_github_username.lstrip('@')
        super().save(*args, **kwargs)

    @property
    def to_json(self):
        """Define the JSON representation of BountyFulfillment.

        Returns:
            dict: A JSON representation of BountyFulfillment.

        """
        return {
            'address': self.fulfiller_address,
            'bounty_id': self.bounty.pk,
            'email': self.fulfiller_email,
            'githubUsername': self.fulfiller_github_username,
            'metadata': self.fulfiller_metadata,
            'name': self.fulfiller_name,
        }


class BountySyncRequest(SuperModel):
    """Define the structure for bounty syncing."""

    github_url = models.URLField()
    processed = models.BooleanField()


class Subscription(SuperModel):

    email = models.EmailField(max_length=255)
    raw_data = models.TextField()
    ip = models.CharField(max_length=50)

    def __str__(self):
        return "{} {}".format(self.email, (self.created_on))


class Tip(SuperModel):

    emails = JSONField()
    url = models.CharField(max_length=255, default='')
    tokenName = models.CharField(max_length=255)
    tokenAddress = models.CharField(max_length=255)
    amount = models.DecimalField(default=1, decimal_places=4, max_digits=50)
    comments_priv = models.TextField(default='')
    comments_public = models.TextField(default='')
    ip = models.CharField(max_length=50)
    expires_date = models.DateTimeField()
    github_url = models.URLField(null=True)
    from_name = models.CharField(max_length=255, default='')
    from_email = models.CharField(max_length=255, default='')
    from_username = models.CharField(max_length=255, default='')
    username = models.CharField(max_length=255, default='') #to username
    network = models.CharField(max_length=255, default='')
    txid = models.CharField(max_length=255, default='')
    receive_txid = models.CharField(max_length=255, default='')
    received_on = models.DateTimeField(null=True)
    from_address = models.CharField(max_length=255, default='')
    receive_address = models.CharField(max_length=255, default='')

    def __str__(self):
        """Return the string representation for a tip."""
        return f"({self.network}) - {self.status}{' ORPHAN' if not self.emails else ''} {self.amount} " \
               f"{self.tokenName} to {self.username}, created: {naturalday(self.created_on)}, " \
               f"expires: {naturalday(self.expires_date)}"

    #TODO: DRY
    def get_natural_value(self):
        token = addr_to_token(self.tokenAddress)
        decimals = token['decimals']
        return float(self.amount) / 10**decimals

    #TODO: DRY
    @property
    def value_in_eth(self):
        if self.tokenName == 'ETH':
            return self.amount
        try:
            return convert_amount(self.amount, self.tokenName, 'ETH')
        except Exception:
            return None

    # TODO: DRY
    @property
    def value_in_usdt(self):
        decimals = 1
        if self.tokenName == 'USDT':
            return self.amount
        try:
            return round(float(convert_amount(self.value_in_eth, 'ETH', 'USDT')) / decimals, 2)
        except Exception:
            return None

    @property
    def status(self):
        if self.receive_txid:
            return "RECEIVED"
        return "PENDING"


# @receiver(pre_save, sender=Bounty, dispatch_uid="normalize_usernames")
# def normalize_usernames(sender, instance, **kwargs):
#     if instance.bounty_owner_github_username:
#         instance.bounty_owner_github_username = instance.bounty_owner_github_username.lstrip('@')


# method for updating
@receiver(pre_save, sender=Bounty, dispatch_uid="psave_bounty")
def psave_bounty(sender, instance, **kwargs):
    idx_experience_level = {
        'Unknown': 1,
        'Beginner': 2,
        'Intermediate': 3,
        'Advanced': 4,
    }

    idx_project_length = {
        'Unknown': 1,
        'Hours': 2,
        'Days': 3,
        'Weeks': 4,
        'Months': 5,
    }

    instance.idx_status = instance.status
    instance._val_usd_db = instance.value_in_usdt if instance.value_in_usdt else 0
    instance.idx_experience_level = idx_experience_level.get(instance.experience_level, 0)
    instance.idx_project_length = idx_project_length.get(instance.project_length, 0)


class Interest(models.Model):
    """Define relationship for profiles expressing interest on a bounty."""

    profile = models.ForeignKey('dashboard.Profile', related_name='interested', on_delete=models.CASCADE)
    created = models.DateTimeField(auto_now_add=True, blank=True, null=True)

    def __str__(self):
        """Define the string representation of an interested profile."""
        return self.profile.handle


@receiver(post_save, sender=Interest, dispatch_uid="psave_interest")
@receiver(post_delete, sender=Interest, dispatch_uid="pdel_interest")
def psave_interest(sender, instance, **kwargs):
    #when a new interest is saved, update the status on frontend
    print("updating bounties")
    for bounty in Bounty.objects.filter(interested=instance):
        bounty.save()


class Profile(SuperModel):
    """Define the structure of the user profile."""

    data = JSONField()
    handle = models.CharField(max_length=255, db_index=True)
    last_sync_date = models.DateTimeField(null=True)
    email = models.CharField(max_length=255, blank=True, db_index=True)
    github_access_token = models.CharField(max_length=255, blank=True, db_index=True)

    _sample_data = '''
        {
          "public_repos": 9,
          "site_admin": false,
          "updated_at": "2017-10-09T22:55:57Z",
          "gravatar_id": "",
          "hireable": null,
          "id": 30044474,
          "followers_url": "https:\/\/api.github.com\/users\/gitcoinco\/followers",
          "following_url": "https:\/\/api.github.com\/users\/gitcoinco\/following{\/other_user}",
          "blog": "https:\/\/gitcoin.co",
          "followers": 0,
          "location": "Boulder, CO",
          "type": "Organization",
          "email": "founders@gitcoin.co",
          "bio": "Push Open Source Forward.",
          "gists_url": "https:\/\/api.github.com\/users\/gitcoinco\/gists{\/gist_id}",
          "company": null,
          "events_url": "https:\/\/api.github.com\/users\/gitcoinco\/events{\/privacy}",
          "html_url": "https:\/\/github.com\/gitcoinco",
          "subscriptions_url": "https:\/\/api.github.com\/users\/gitcoinco\/subscriptions",
          "received_events_url": "https:\/\/api.github.com\/users\/gitcoinco\/received_events",
          "starred_url": "https:\/\/api.github.com\/users\/gitcoinco\/starred{\/owner}{\/repo}",
          "public_gists": 0,
          "name": "Gitcoin Core",
          "organizations_url": "https:\/\/api.github.com\/users\/gitcoinco\/orgs",
          "url": "https:\/\/api.github.com\/users\/gitcoinco",
          "created_at": "2017-07-10T10:50:51Z",
          "avatar_url": "https:\/\/avatars1.githubusercontent.com\/u\/30044474?v=4",
          "repos_url": "https:\/\/api.github.com\/users\/gitcoinco\/repos",
          "following": 0,
          "login": "gitcoinco"
        }
    '''
    repos_data = JSONField(default={})

    _sample_data = '''
    [
      {
        "issues_url": "https:\/\/api.github.com\/repos\/gitcoinco\/chrome_ext\/issues{\/number}",
        "deployments_url": "https:\/\/api.github.com\/repos\/gitcoinco\/chrome_ext\/deployments",
        "has_wiki": true,
        "forks_url": "https:\/\/api.github.com\/repos\/gitcoinco\/chrome_ext\/forks",
        "mirror_url": null,
        "issue_events_url": "https:\/\/api.github.com\/repos\/gitcoinco\/chrome_ext\/issues\/events{\/number}",
        "stargazers_count": 1,
        "subscription_url": "https:\/\/api.github.com\/repos\/gitcoinco\/chrome_ext\/subscription",
        "merges_url": "https:\/\/api.github.com\/repos\/gitcoinco\/chrome_ext\/merges",
        "has_pages": false,
        "updated_at": "2017-09-25T11:39:03Z",
        "private": false,
        "pulls_url": "https:\/\/api.github.com\/repos\/gitcoinco\/chrome_ext\/pulls{\/number}",
        "issue_comment_url": "https:\/\/api.github.com\/repos\/gitcoinco\/chrome_ext\/issues\/comments{\/number}",
        "full_name": "gitcoinco\/chrome_ext",
        "owner": {
          "following_url": "https:\/\/api.github.com\/users\/gitcoinco\/following{\/other_user}",
          "events_url": "https:\/\/api.github.com\/users\/gitcoinco\/events{\/privacy}",
          "organizations_url": "https:\/\/api.github.com\/users\/gitcoinco\/orgs",
          "url": "https:\/\/api.github.com\/users\/gitcoinco",
          "gists_url": "https:\/\/api.github.com\/users\/gitcoinco\/gists{\/gist_id}",
          "html_url": "https:\/\/github.com\/gitcoinco",
          "subscriptions_url": "https:\/\/api.github.com\/users\/gitcoinco\/subscriptions",
          "avatar_url": "https:\/\/avatars1.githubusercontent.com\/u\/30044474?v=4",
          "repos_url": "https:\/\/api.github.com\/users\/gitcoinco\/repos",
          "received_events_url": "https:\/\/api.github.com\/users\/gitcoinco\/received_events",
          "gravatar_id": "",
          "starred_url": "https:\/\/api.github.com\/users\/gitcoinco\/starred{\/owner}{\/repo}",
          "site_admin": false,
          "login": "gitcoinco",
          "type": "Organization",
          "id": 30044474,
          "followers_url": "https:\/\/api.github.com\/users\/gitcoinco\/followers"
        },
        ...
    ]
    '''

    @property
    def is_org(self):
        return self.data['type'] == 'Organization'

    @property
    def bounties(self):
        bounties = Bounty.objects.filter(github_url__istartswith=self.github_url, current_bounty=True)
        for interested in self.interested.all():
            bounties = bounties | Bounty.objects.filter(interested=interested, current_bounty=True)
        bounties = bounties | self.fulfilled.all()
        bounties = bounties | Bounty.objects.filter(bounty_owner_github_username__iexact=self.handle, current_bounty=True) | Bounty.objects.filter(bounty_owner_github_username__iexact="@" + self.handle, current_bounty=True)
        bounties = bounties | Bounty.objects.filter(github_url__in=[url for url in self.tips.values_list('github_url', flat=True)], current_bounty=True)
        return bounties.order_by('-web3_created')

    @property
    def tips(self):
        on_repo = Tip.objects.filter(github_url__startswith=self.github_url).order_by('-id')
        tipped_for = Tip.objects.filter(username__iexact=self.handle).order_by('-id')
        return on_repo | tipped_for

    @property
    def authors(self):
        auto_include_contributors_with_count_gt = 40
        limit_to_num = 10

        _return = []

        for repo in sorted(self.repos_data, key=lambda repo: repo.get('contributions', -1), reverse=True):
            for c in repo.get('contributors', []):
                if isinstance(c, dict) and c.get('contributions', 0) > auto_include_contributors_with_count_gt:
                    _return.append(c['login'])

        include_gitcoin_users = len(_return) < limit_to_num
        if include_gitcoin_users:
            for b in self.bounties:
                vals = [b.bounty_owner_github_username]
                for val in vals:
                    if val:
                        _return.append(val.lstrip('@'))
            for t in self.tips:
                vals = [t.username]
                for val in vals:
                    if val:
                        _return.append(val.lstrip('@'))
        _return = list(set(_return))
        _return.sort()
        return _return[:limit_to_num]

    @property
    def desc(self):
        stats = self.stats
        role = stats[0][0]
        total_funded_participated = stats[1][0]
        plural = 's' if total_funded_participated != 1 else ''
        return "@{} is a {} who has participated in {} funded issue{} on Gitcoin".format(self.handle, role, total_funded_participated, plural)

    @property
    def stats(self):
        bounties = self.bounties
        loyalty_rate = 0
        claimees = []
        total_funded = sum([bounty.value_in_usdt if bounty.value_in_usdt else 0 for bounty in bounties if bounty.is_funder(self.handle)])
        total_fulfilled = sum([bounty.value_in_usdt if bounty.value_in_usdt else 0 for bounty in bounties if bounty.is_hunter(self.handle)])
        print(total_funded, total_fulfilled)
        role = 'newbie'
        if total_funded > total_fulfilled:
            role = 'funder'
        elif total_funded < total_fulfilled:
            role = 'coder'

        loyalty_rate = self.fulfilled.filter(accepted=True).count()
        success_rate = 0
        if bounties.exists():
            numer = bounties.filter(idx_status__in=['submitted', 'started', 'done']).count()
            denom = bounties.exclude(idx_status__in=['open']).count()
            success_rate = int(round(numer * 1.0 / denom, 2) * 100) if denom != 0 else 'N/A'
        if success_rate == 0:
            success_rate = 'N/A'
            loyalty_rate = 'N/A'
        else:
            success_rate = "{}%".format(success_rate)
            loyalty_rate = "{}x".format(loyalty_rate)
        if role == 'newbie':
            return [
                (role, 'Status'),
                (bounties.count(), 'Total Funded Issues'),
                (bounties.filter(idx_status='open').count(), 'Open Funded Issues'),
                (loyalty_rate, 'Loyalty Rate'),
            ]
        elif role == 'coder':
            return [
                (role, 'Primary Role'),
                (bounties.count(), 'Total Funded Issues'),
                (success_rate, 'Success Rate'),
                (loyalty_rate, 'Loyalty Rate'),
            ]
        # funder
        return [
            (role, 'Primary Role'),
            (bounties.count(), 'Total Funded Issues'),
            (bounties.filter(idx_status='open').count(), 'Open Funded Issues'),
            (success_rate, 'Success Rate'),
        ]

    @property
    def github_url(self):
        return "https://github.com/{}".format(self.handle)

    @property
    def local_avatar_url(self):
        return f"{settings.BASE_URL}funding/avatar?repo={self.github_url}&v=3"

    @property
    def absolute_url(self):
        return self.get_absolute_url()

    def is_github_token_valid(self):
        """Check whether or not a Github OAuth token is valid.

        Args:
            access_token (str): The Github OAuth token.

        Returns:
            bool: Whether or not the provided OAuth token is valid.

        """
        if not self.github_access_token:
            return False

        _params = build_auth_dict(self.github_access_token)
        url = TOKEN_URL.format(**_params)
        response = requests.get(
            url,
            auth=(_params['client_id'], _params['client_secret']),
            headers=HEADERS)

        if response.status_code == 200:
            return True
        return False

    def __str__(self):
        return self.handle

    def get_relative_url(self, preceding_slash=True):
        return "{}profile/{}".format('/' if preceding_slash else '', self.handle)

    def get_absolute_url(self):
        return settings.BASE_URL + self.get_relative_url(preceding_slash=False)


class ProfileSerializer(serializers.BaseSerializer):
    """Handle serializing the Profile object."""

    class Meta:
        """Define the profile serializer metadata."""

        model = Profile
        fields = ('handle', 'github_access_token')
        extra_kwargs = {'github_access_token': {'write_only': True}}

    def to_representation(self, instance):
        """Provide the serialized representation of the Profile.

        Args:
            instance (Profile): The Profile object to be serialized.

        Returns:
            dict: The serialized Profile.

        """
        return {
            'handle': instance.handle,
            'github_url': instance.github_url,
            'local_avatar_url': instance.local_avatar_url,
            'url': instance.get_relative_url()
        }


@receiver(pre_save, sender=Tip, dispatch_uid="normalize_tip_usernames")
def normalize_tip_usernames(sender, instance, **kwargs):

    if instance.username:
        instance.username = instance.username.replace("@", '')


m2m_changed.connect(m2m_changed_interested, sender=Bounty.interested.through)
<<<<<<< HEAD
# m2m_changed.connect(changed_fulfillments, sender=Bounty.fulfillments)
=======


class UserAction(SuperModel):
    """Records Actions that a user has taken ."""

    ACTION_TYPES = [
        ('Login', 'Login'),
        ('Logout', 'Logout'),
    ]
    action = models.CharField(max_length=50, choices=ACTION_TYPES)
    profile = models.ForeignKey('dashboard.Profile', related_name='actions', on_delete=models.CASCADE)
    metadata = JSONField(default={})

    def __str__(self):
        return "{} by {} at {}".format(self.action, self.profile, self.created_on)
>>>>>>> e669dac2
<|MERGE_RESOLUTION|>--- conflicted
+++ resolved
@@ -846,9 +846,7 @@
 
 
 m2m_changed.connect(m2m_changed_interested, sender=Bounty.interested.through)
-<<<<<<< HEAD
 # m2m_changed.connect(changed_fulfillments, sender=Bounty.fulfillments)
-=======
 
 
 class UserAction(SuperModel):
@@ -863,5 +861,4 @@
     metadata = JSONField(default={})
 
     def __str__(self):
-        return "{} by {} at {}".format(self.action, self.profile, self.created_on)
->>>>>>> e669dac2
+        return "{} by {} at {}".format(self.action, self.profile, self.created_on)