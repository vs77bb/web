--- conflicted
+++ resolved
@@ -176,11 +176,7 @@
     setUsdAmount();
   }
 
-<<<<<<< HEAD
   var open_panel = function(checkboxSelector, targetSelector, do_focus) {
-=======
-  var open_hiring_panel = function(do_focus) {
->>>>>>> 55712fc3
     setTimeout(function() {
       var isChecked = $(checkboxSelector).is(':checked');
 
