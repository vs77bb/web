# -*- coding: utf-8 -*-
"""Define the Gitcoin project settings.

Copyright (C) 2018 Gitcoin Core

This program is free software: you can redistribute it and/or modify
it under the terms of the GNU Affero General Public License as published
by the Free Software Foundation, either version 3 of the License, or
(at your option) any later version.

This program is distributed in the hope that it will be useful,
but WITHOUT ANY WARRANTY; without even the implied warranty of
MERCHANTABILITY or FITNESS FOR A PARTICULAR PURPOSE. See the
GNU Affero General Public License for more details.

You should have received a copy of the GNU Affero General Public License
along with this program. If not, see <http://www.gnu.org/licenses/>.

"""
import socket

from django.http import Http404
from django.utils.translation import gettext_noop

import environ
import rollbar
from easy_thumbnails.conf import Settings as easy_thumbnails_defaults

root = environ.Path(__file__) - 2  # Set the base directory to two levels.
env = environ.Env(DEBUG=(bool, False), )  # set default values and casting
env.read_env(str(root.path('app/.env')))  # reading .env file

DEBUG = env.bool('DEBUG', default=True)
ENV = env('ENV', default='local')
DEBUG_ENVS = env.list('DEBUG_ENVS', default=['local', 'stage', 'test'])
IS_DEBUG_ENV = ENV in DEBUG_ENVS
HOSTNAME = env('HOSTNAME', default=socket.gethostname())
BASE_URL = env('BASE_URL', default='http://localhost:8000/')
SECRET_KEY = env('SECRET_KEY', default='YOUR-SupEr-SecRet-KeY')
ADMINS = (env.tuple('ADMINS', default=('TODO', 'todo@todo.net')))
BASE_DIR = root()

# Ratelimit
RATELIMIT_ENABLE = env.bool('RATELIMIT_ENABLE', default=True)
RATELIMIT_USE_CACHE = env('RATELIMIT_USE_CACHE', default='default')
RATELIMIT_VIEW = env('RATELIMIT_VIEW', default='tdi.views.ratelimited')

ALLOWED_HOSTS = env.list('ALLOWED_HOSTS', default=['*'])
CSRF_TRUSTED_ORIGINS = env.list('CSRF_TRUSTED_ORIGINS', default=['localhost'])

# Notifications - Global on / off switch
ENABLE_NOTIFICATIONS_ON_NETWORK = env('ENABLE_NOTIFICATIONS_ON_NETWORK', default='mainnet')

# Application definition
INSTALLED_APPS = [
<<<<<<< HEAD
    'corsheaders', 'django.contrib.admin', 'django.contrib.auth', 'django.contrib.contenttypes',
    'django.contrib.sessions', 'django.contrib.messages', 'whitenoise.runserver_nostatic', 'django.contrib.staticfiles',
    'storages', 'social_django', 'cookielaw', 'django.contrib.humanize', 'django.contrib.sitemaps',
    'django.contrib.sites', 'autotranslate', 'django_extensions', 'easy_thumbnails', 'crispy_forms', 'account',
    'app', 'avatar', 'retail', 'rest_framework', 'bootstrap4', 'marketing', 'economy', 'dashboard', 'enssubdomain',
    'faucet', 'tdi', 'gas', 'git', 'legacy', 'chartit', 'email_obfuscator', 'linkshortener', 'credits', 'gitcoinbot',
    'external_bounties', 'dataviz', 'impersonate',
=======
    'corsheaders',
    'django.contrib.admin',
    'django.contrib.auth',
    'django.contrib.contenttypes',
    'django.contrib.sessions',
    'django.contrib.messages',
    'whitenoise.runserver_nostatic',
    'django.contrib.staticfiles',
    'storages',
    'social_django',
    'cookielaw',
    'django.contrib.humanize',
    'django.contrib.sitemaps',
    'django.contrib.sites',
    'autotranslate',
    'django_extensions',
    'easy_thumbnails',
    'app',
    'avatar',
    'retail',
    'rest_framework',
    'marketing',
    'economy',
    'dashboard',
    'enssubdomain',
    'faucet',
    'tdi',
    'gas',
    'git',
    'legacy',
    'chartit',
    'email_obfuscator',
    'linkshortener',
    'credits',
    'gitcoinbot',
    'external_bounties',
    'dataviz',
    'impersonate',
>>>>>>> 1e16497e
]

MIDDLEWARE = [
    'corsheaders.middleware.CorsMiddleware', 'django.middleware.security.SecurityMiddleware',
    'whitenoise.middleware.WhiteNoiseMiddleware', 'django.contrib.sessions.middleware.SessionMiddleware',
    'django.middleware.locale.LocaleMiddleware', 'django.middleware.common.CommonMiddleware',
    'django.middleware.csrf.CsrfViewMiddleware', 'django.contrib.auth.middleware.AuthenticationMiddleware',
    'django.contrib.messages.middleware.MessageMiddleware', 'django.middleware.clickjacking.XFrameOptionsMiddleware',
    'ratelimit.middleware.RatelimitMiddleware', 'social_django.middleware.SocialAuthExceptionMiddleware',
    'impersonate.middleware.ImpersonateMiddleware',
]

CRISPY_TEMPLATE_PACK = env('CRISPY_TEMPLATE_PACK', default='bootstrap4')

CORS_ORIGIN_ALLOW_ALL = False
CORS_ORIGIN_WHITELIST = ('sumo.com', 'load.sumo.com', 'googleads.g.doubleclick.net', )

ROOT_URLCONF = env('ROOT_URLCONF', default='app.urls')

AUTHENTICATION_BACKENDS = (
    'social_core.backends.github.GithubOAuth2',  # for Github authentication
    'django.contrib.auth.backends.ModelBackend',
)

TEMPLATES = [{
    'BACKEND': 'django.template.backends.django.DjangoTemplates',
    'DIRS': ['retail/templates/', 'external_bounties/templates/', 'dataviz/templates', ],
    'APP_DIRS': True,
    'OPTIONS': {
        'context_processors': [
            'django.template.context_processors.debug', 'django.template.context_processors.request',
            'django.contrib.auth.context_processors.auth', 'django.contrib.messages.context_processors.messages',
            'app.context.insert_settings', 'social_django.context_processors.backends',
            'social_django.context_processors.login_redirect',
        ],
    },
}]

SITE_ID = env.int('SITE_ID', default=1)
WSGI_APPLICATION = env('WSGI_APPLICATION', default='app.wsgi.application')

# Database
# https://docs.djangoproject.com/en/1.11/ref/settings/#databases
DATABASES = {'default': env.db()}

# Password validation
# https://docs.djangoproject.com/en/1.11/ref/settings/#auth-password-validators
AUTH_PASSWORD_VALIDATORS = [{
    'NAME': 'django.contrib.auth.password_validation.UserAttributeSimilarityValidator',
}, {
    'NAME': 'django.contrib.auth.password_validation.MinimumLengthValidator',
}, {
    'NAME': 'django.contrib.auth.password_validation.CommonPasswordValidator',
}, {
    'NAME': 'django.contrib.auth.password_validation.NumericPasswordValidator',
}]

REST_FRAMEWORK = {
    # Use Django's standard `django.contrib.auth` permissions,
    # or allow read-only access for unauthenticated users.
    'DEFAULT_FILTER_BACKENDS': ('django_filters.rest_framework.DjangoFilterBackend', ),
    'DEFAULT_THROTTLE_CLASSES': ('rest_framework.throttling.AnonRateThrottle', ),
    'DEFAULT_THROTTLE_RATES': {
        'anon': '1000/day',
    },
    'DEFAULT_PERMISSION_CLASSES': ['rest_framework.permissions.DjangoModelPermissionsOrAnonReadOnly'],
    'DEFAULT_AUTHENTICATION_CLASSES': []
}

# Internationalization
# https://docs.djangoproject.com/en/1.11/topics/i18n/
LANGUAGE_CODE = env('LANGUAGE_CODE', default='en-us')
USE_I18N = env.bool('USE_I18N', default=True)
USE_L10N = env.bool('USE_L10N', default=True)
USE_TZ = env.bool('USE_TZ', default=True)
TIME_ZONE = env.str('TIME_ZONE', default='UTC')

LOCALE_PATHS = ('locale', )

LANGUAGES = [
    ('en', gettext_noop('English')),
    ('es', gettext_noop('Spanish')),
    ('de', gettext_noop('German')),
    ('hi', gettext_noop('Hindi')),
    ('it', gettext_noop('Italian')),
    ('ko', gettext_noop('Korean')),
    ('pl', gettext_noop('Polish')),
    ('zh-hans', gettext_noop('Simplified Chinese')),
    ('zh-hant', gettext_noop('Traditional Chinese')),
]

if ENV not in ['local', 'test']:
    LOGGING = {
        'version': 1,
        'disable_existing_loggers': False,
        'filters': {
            'require_debug_is_false': {
                '()': 'django.utils.log.RequireDebugFalse'
            },
        },
        'handlers': {
            'rotatingfilehandler': {
                'level': 'DEBUG',
                'class': 'logging.handlers.RotatingFileHandler',
                'filename': '/var/log/django/debug.log',
                'maxBytes': 1024 * 1024 * 10,  # 10 MB
                'backupCount': 100,  # max 100 logs
            },
        },
        'loggers': {
            'django': {
                'handlers': ['rotatingfilehandler', ],
                'propagate': True,
                'filters': ['require_debug_is_false'],
            },
        },
    }

    LOGGING['loggers']['django.request'] = LOGGING['loggers']['django']
    for ia in INSTALLED_APPS:
        LOGGING['loggers'][ia] = LOGGING['loggers']['django']
else:
    LOGGING = {}

GEOIP_PATH = env('GEOIP_PATH', default='/usr/share/GeoIP/')

# Static files (CSS, JavaScript, Images)
# https://docs.djangoproject.com/en/1.11/howto/static-files/
STATICFILES_STORAGE = env('STATICFILES_STORAGE', default='app.static_storage.SilentFileStorage')
STATICFILES_DIRS = env.tuple('STATICFILES_DIRS', default=('assets/', ))
STATIC_ROOT = root('static')

STATIC_HOST = env('STATIC_HOST', default='')
STATIC_URL = STATIC_HOST + env('STATIC_URL', default='/static/')

THUMBNAIL_PROCESSORS = easy_thumbnails_defaults.THUMBNAIL_PROCESSORS + ('app.thumbnail_processors.circular_processor', )

THUMBNAIL_ALIASES = {
    '': {
        'graph_node': {
            'size': (30, 30),
            'crop': True
        },
        'graph_node_circular': {
            'size': (30, 30),
            'crop': True,
            'circle': True
        }
    }
}

CACHES = {'default': env.cache()}

# HTTPS Handling
SECURE_HSTS_INCLUDE_SUBDOMAINS = env.bool('SECURE_HSTS_INCLUDE_SUBDOMAINS', default=True)
SECURE_HSTS_PRELOAD = env.bool('SECURE_HSTS_PRELOAD', default=True)
SECURE_HSTS_SECONDS = env.int('SECURE_HSTS_SECONDS', default=3600)
SECURE_SSL_REDIRECT = env.bool('SECURE_SSL_REDIRECT', default=False)

CSRF_COOKIE_SECURE = env.bool('CSRF_COOKIE_SECURE', default=False)
CSRF_COOKIE_HTTPONLY = env.bool('CSRF_COOKIE_HTTPONLY', default=True)
SESSION_COOKIE_SECURE = env.bool('SESSION_COOKIE_SECURE', default=False)
SECURE_BROWSER_XSS_FILTER = env.bool('SECURE_BROWSER_XSS_FILTER', default=True)
SECURE_CONTENT_TYPE_NOSNIFF = env.bool('SECURE_CONTENT_TYPE_NOSNIFF', default=True)
X_FRAME_OPTIONS = env('X_FRAME_OPTIONS', default='DENY')

# Email Integrations
CONTACT_EMAIL = env('CONTACT_EMAIL', default='')  # TODO
PERSONAL_CONTACT_EMAIL = env('PERSONAL_CONTACT_EMAIL', default='you@foo.bar')
SENDGRID_API_KEY = env('SENDGRID_API_KEY', default='')  # TODO - Required to send email.
EMAIL_HOST = env('EMAIL_HOST', default='smtp.sendgrid.net')
EMAIL_HOST_USER = env('EMAIL_HOST_USER', default='')  # TODO
EMAIL_HOST_PASSWORD = env('EMAIL_HOST_PASSWORD', default='')  # TODO
EMAIL_PORT = env.int('EMAIL_PORT', default=587)
EMAIL_USE_TLS = env.bool('EMAIL_USE_TLS', default=True)
SERVER_EMAIL = env('SERVER_EMAIL', default='server@TODO.co')

# ENS Subdomain Settings
# The value of ENS_LIMIT_RESET_DAYS should be higher since only one transaction is allowed per user.
# The only reason for a user to make more than one request is when he looses access to the wallet.
ENS_TLD = env('ENS_TLD', default='gitcoin.eth')
ENS_LIMIT_RESET_DAYS = env.int('ENS_LIMIT_RESET_DAYS', default=30)
ENS_OWNER_ACCOUNT = env('ENS_OWNER_ACCOUNT', default='0x00000')
ENS_PRIVATE_KEY = env('ENS_PRIVATE_KEY', default=None)

# IMAP Settings
IMAP_EMAIL = env('IMAP_EMAIL', default='<email>')
IMAP_PASSWORD = env('IMAP_PASSWORD', default='<password>')

# Mailchimp Integration
MAILCHIMP_USER = env('MAILCHIMP_USER', default='')
MAILCHIMP_API_KEY = env('MAILCHIMP_API_KEY', default='')
MAILCHIMP_LIST_ID = env('MAILCHIMP_LIST_ID', default='')

# Github
GITHUB_API_BASE_URL = env('GITHUB_API_BASE_URL', default='https://api.github.com')
GITHUB_AUTH_BASE_URL = env('GITHUB_AUTH_BASE_URL', default='https://github.com/login/oauth/authorize')
GITHUB_TOKEN_URL = env('GITHUB_TOKEN_URL', default='https://github.com/login/oauth/access_token')
GITHUB_SCOPE = env('GITHUB_SCOPE', default='read:user,user:email')
GITHUB_CLIENT_ID = env('GITHUB_CLIENT_ID', default='')  # TODO
GITHUB_CLIENT_SECRET = env('GITHUB_CLIENT_SECRET', default='')  # TODO
GITHUB_API_USER = env('GITHUB_API_USER', default='')  # TODO
GITHUB_API_TOKEN = env('GITHUB_API_TOKEN', default='')  # TODO
GITHUB_APP_NAME = env('GITHUB_APP_NAME', default='gitcoin-local')

# Social Auth
LOGIN_URL = 'gh_login'
LOGOUT_URL = 'logout'
LOGIN_REDIRECT_URL = 'explorer'
SOCIAL_AUTH_LOGIN_REDIRECT_URL = 'explorer'
SOCIAL_AUTH_GITHUB_KEY = GITHUB_CLIENT_ID
SOCIAL_AUTH_GITHUB_SECRET = GITHUB_CLIENT_SECRET
SOCIAL_AUTH_POSTGRES_JSONFIELD = True
SOCIAL_AUTH_ADMIN_USER_SEARCH_FIELDS = ['username', 'first_name', 'last_name', 'email']
SOCIAL_AUTH_GITHUB_SCOPE = ['read:public_repo', 'read:user', 'user:email', ]

SOCIAL_AUTH_PIPELINE = (
    'social_core.pipeline.social_auth.social_details', 'social_core.pipeline.social_auth.social_uid',
    'social_core.pipeline.social_auth.auth_allowed', 'social_core.pipeline.social_auth.social_user',
    'social_core.pipeline.user.get_username', 'social_core.pipeline.user.create_user', 'app.pipeline.save_profile',
    'social_core.pipeline.social_auth.associate_user', 'social_core.pipeline.social_auth.load_extra_data',
    'social_core.pipeline.user.user_details',
)

# Gitter
GITTER_TOKEN = env('GITTER_TOKEN', default=False)

# optional: only needed if you run the gitcoinbot app
# Setup instructions: https://github.com/gitcoinco/web/blob/master/app/gitcoinbot/README.md
GITCOINBOT_APP_ID = env('GITCOINBOT_APP_ID', default='')
GITCOIN_BOT_CERT_PATH = env('GITCOIN_BOT_CERT_PATH', default='')
SECRET_KEYSTRING = ''
if GITCOIN_BOT_CERT_PATH:
    with open(str(root.path(GITCOIN_BOT_CERT_PATH))) as f:
        SECRET_KEYSTRING = f.read()

GITCOIN_SLACK_ICON_URL = 'https://gitcoin.co/static/v2/images/helmet.png'

# Twitter Integration
TWITTER_CONSUMER_KEY = env('TWITTER_CONSUMER_KEY', default='')  # TODO
TWITTER_CONSUMER_SECRET = env('TWITTER_CONSUMER_SECRET', default='')  # TODO
TWITTER_ACCESS_TOKEN = env('TWITTER_ACCESS_TOKEN', default='')  # TODO
TWITTER_ACCESS_SECRET = env('TWITTER_ACCESS_SECRET', default='')  # TODO
TWITTER_USERNAME = env('TWITTER_USERNAME', default='')  # TODO

# Slack Integration
# optional: only needed if you slack things
SLACK_TOKEN = env('SLACK_TOKEN', default='')  # TODO
SLACK_WELCOMEBOT_TOKEN = env('SLACK_WELCOMEBOT_TOKEN', default='')  # TODO

# Reporting Integrations
MIXPANEL_TOKEN = env('MIXPANEL_TOKEN', default='')

GA_PRIVATE_KEY_PATH = env('GA_PRIVATE_KEY_PATH', default='')
GA_PRIVATE_KEY = ''
if GA_PRIVATE_KEY_PATH:
    with open(str(root.path(GA_PRIVATE_KEY_PATH))) as cert_file:
        GA_PRIVATE_KEY = cert_file.read()

# https://developers.google.com/analytics/devguides/reporting/core/v4/quickstart/service-py
GOOGLE_ANALYTICS_AUTH_JSON = {
    'type': env('GA_TYPE', default='service_account'),
    'project_id': env('GA_PROJECT_ID', default=''),
    'private_key_id': env('GA_PRIVATE_KEY_ID', default=''),
    'private_key': GA_PRIVATE_KEY,
    'client_email': env('GA_CLIENT_EMAIL', default=''),
    'client_id': env('GA_CLIENT_ID', default=''),
    'auth_uri': env('GA_AUTH_URI', default='https://accounts.google.com/o/oauth2/auth'),
    'token_uri': env('GA_TOKEN_URI', default='https://accounts.google.com/o/oauth2/token'),
    'auth_provider_x509_cert_url':
        env('GA_AUTH_PROVIDER_X509_CERT_URL', default='https://www.googleapis.com/oauth2/v1/certs'),
    'client_x509_cert_url': env('GA_CLIENT_X509_CERT_URL', default='')
}
HOTJAR_CONFIG = {'hjid': env.int('HOTJAR_ID', default=0), 'hjsv': env.int('HOTJAR_SV', default=0), }

# Rollbar - https://rollbar.com/docs/notifier/pyrollbar/#django
ROLLBAR_CLIENT_TOKEN = env('ROLLBAR_CLIENT_TOKEN', default='')  # post_client_item
ROLLBAR_SERVER_TOKEN = env('ROLLBAR_SERVER_TOKEN', default='')  # post_server_item
if ROLLBAR_SERVER_TOKEN and ENV not in ['local', 'test']:
    # Handle rollbar initialization.
    ROLLBAR = {
        'access_token': ROLLBAR_SERVER_TOKEN,
        'environment': ENV,
        'root': BASE_DIR,
        'patch_debugview': False,  # Disable debug view patching.
        'branch': 'master',
        'exception_level_filters': [(Http404, 'ignored')],
        'capture_ip': 'anonymize',
        'capture_username': True,
        'scrub_fields': [
            'pw', 'passwd', 'password', 'secret', 'confirm_password', 'confirmPassword', 'password_confirmation',
            'passwordConfirmation', 'access_token', 'accessToken', 'auth', 'authentication', 'github_access_token',
            'github_client_secret', 'secret_key', 'twitter_access_token', 'twitter_access_secret',
            'twitter_consumer_secret', 'mixpanel_token', 'slack_verification_token', 'redirect_state', 'slack_token',
            'priv_key',
        ],
    }
    MIDDLEWARE.append('rollbar.contrib.django.middleware.RollbarNotifierMiddleware')
    REST_FRAMEWORK['EXCEPTION_HANDLER'] = 'rollbar.contrib.django_rest_framework.post_exception_handler'
    # LOGGING['handlers']['rollbar'] = {
    #     'filters': ['require_debug_false'],
    #     'access_token': ROLLBAR_SERVER_TOKEN,
    #     'environment': ENV,
    #     'class': 'rollbar.logger.RollbarHandler',
    # }
    # LOGGING['loggers']['django']['handlers'].append('rollbar')
    rollbar.init(**ROLLBAR)

# List of github usernames to not count as comments on an issue
IGNORE_COMMENTS_FROM = ['gitcoinbot', ]

# optional: only needed if you run the activity-report management command
AWS_ACCESS_KEY_ID = env('AWS_ACCESS_KEY_ID', default='')
AWS_SECRET_ACCESS_KEY = env('AWS_SECRET_ACCESS_KEY', default='')

AWS_STORAGE_BUCKET_NAME = env('AWS_STORAGE_BUCKET_NAME', default='')
AWS_S3_OBJECT_PARAMETERS = env.dict('AWS_S3_OBJECT_PARAMETERS', default={'CacheControl': 'max-age=86400'})
S3_USE_SIGV4 = env.bool('S3_USE_SIGV4', default=True)
AWS_IS_GZIPPED = env.bool('AWS_IS_GZIPPED', default=True)
AWS_S3_REGION_NAME = env('AWS_S3_REGION_NAME', default='us-west-2')
AWS_S3_SIGNATURE_VERSION = env('AWS_S3_SIGNATURE_VERSION', default='s3v4')
AWS_QUERYSTRING_AUTH = env.bool('AWS_QUERYSTRING_AUTH', default=False)
AWS_S3_FILE_OVERWRITE = env.bool('AWS_S3_FILE_OVERWRITE', default=True)
# AWS_S3_CUSTOM_DOMAIN = env('AWS_S3_CUSTOM_DOMAIN', default='assets.gitcoin.co')

S3_REPORT_BUCKET = env('S3_REPORT_BUCKET', default='')  # TODO
S3_REPORT_PREFIX = env('S3_REPORT_PREFIX', default='')  # TODO

# Handle local file storage
if ENV == 'local' and not AWS_STORAGE_BUCKET_NAME:
    MEDIA_URL = '/media/'
    MEDIA_ROOT = root('media')
else:
    DEFAULT_FILE_STORAGE = 'storages.backends.s3boto3.S3Boto3Storage'
    THUMBNAIL_DEFAULT_STORAGE = DEFAULT_FILE_STORAGE

INSTALLED_APPS += env.list('DEBUG_APPS', default=[])

# Faucet App config
FAUCET_AMOUNT = env.float('FAUCET_AMOUNT', default=.00025)

SENDGRID_EVENT_HOOK_URL = env('SENDGRID_EVENT_HOOK_URL', default='sg_event_process')
GITHUB_EVENT_HOOK_URL = env('GITHUB_EVENT_HOOK_URL', default='github/payload/')

# Web3
WEB3_HTTP_PROVIDER = env('WEB3_HTTP_PROVIDER', default='https://rinkeby.infura.io')

# COLO Coin
COLO_ACCOUNT_ADDRESS = env('COLO_ACCOUNT_ADDRESS', default='')  # TODO
COLO_ACCOUNT_PRIVATE_KEY = env('COLO_ACCOUNT_PRIVATE_KEY', default='')  # TODO

IPFS_HOST = env('IPFS_HOST', default='ipfs')
IPFS_SWARM_PORT = env.int('IPFS_SWARM_PORT', default=4001)
IPFS_UTP_PORT = env.int('IPFS_UTP_PORT', default=4002)
IPFS_API_PORT = env.int('IPFS_API_PORT', default=5001)
IPFS_GATEWAY_PORT = env.int('IPFS_GATEWAY_PORT', default=8080)
IPFS_SWARM_WS_PORT = env.int('IPFS_SWARM_WS_PORT', default=8081)
IPFS_API_ROOT = env('IPFS_API_ROOT', default='/api/v0')
IPFS_API_SCHEME = env('IPFS_API_SCHEME', default='http')

# Silk Profiling and Performance Monitoring
ENABLE_SILK = env.bool('ENABLE_SILK', default=False)
if ENABLE_SILK:
    INSTALLED_APPS += ['silk']
    MIDDLEWARE.append('silk.middleware.SilkyMiddleware')
    SILKY_PYTHON_PROFILER = env.bool('SILKY_PYTHON_PROFILER', default=True)
    SILKY_PYTHON_PROFILER_BINARY = env.bool('SILKY_PYTHON_PROFILER_BINARY', default=False)
    SILKY_AUTHENTICATION = env.bool('SILKY_AUTHENTICATION', default=False)
    SILKY_AUTHORISATION = env.bool('SILKY_AUTHORISATION', default=False)
    SILKY_META = env.bool('SILKY_META', default=True)
    SILKY_INTERCEPT_PERCENT = env.int('SILKY_INTERCEPT_PERCENT', default=50)
    SILKY_MAX_RECORDED_REQUESTS = env.int('SILKY_MAX_RECORDED_REQUESTS', default=10000)
    SILKY_DYNAMIC_PROFILING = env.list('SILKY_DYNAMIC_PROFILING', default=[])
    if ENV == 'stage':
        SILKY_DYNAMIC_PROFILING += [{
            'module': 'dashboard.views',
            'function': 'profile',
            'name': 'Profile View',
        }, {
            'module': 'retail.views',
            'function': 'index',
            'name': 'Index View',
        }]
    SILKY_MAX_RECORDED_REQUESTS_CHECK_PERCENT = env.int('SILKY_MAX_RECORDED_REQUESTS_CHECK_PERCENT', default=10)<|MERGE_RESOLUTION|>--- conflicted
+++ resolved
@@ -53,15 +53,6 @@
 
 # Application definition
 INSTALLED_APPS = [
-<<<<<<< HEAD
-    'corsheaders', 'django.contrib.admin', 'django.contrib.auth', 'django.contrib.contenttypes',
-    'django.contrib.sessions', 'django.contrib.messages', 'whitenoise.runserver_nostatic', 'django.contrib.staticfiles',
-    'storages', 'social_django', 'cookielaw', 'django.contrib.humanize', 'django.contrib.sitemaps',
-    'django.contrib.sites', 'autotranslate', 'django_extensions', 'easy_thumbnails', 'crispy_forms', 'account',
-    'app', 'avatar', 'retail', 'rest_framework', 'bootstrap4', 'marketing', 'economy', 'dashboard', 'enssubdomain',
-    'faucet', 'tdi', 'gas', 'git', 'legacy', 'chartit', 'email_obfuscator', 'linkshortener', 'credits', 'gitcoinbot',
-    'external_bounties', 'dataviz', 'impersonate',
-=======
     'corsheaders',
     'django.contrib.admin',
     'django.contrib.auth',
@@ -79,10 +70,13 @@
     'autotranslate',
     'django_extensions',
     'easy_thumbnails',
+    'crispy_forms',
+    'account',
     'app',
     'avatar',
     'retail',
     'rest_framework',
+    'bootstrap4',
     'marketing',
     'economy',
     'dashboard',
@@ -100,7 +94,6 @@
     'external_bounties',
     'dataviz',
     'impersonate',
->>>>>>> 1e16497e
 ]
 
 MIDDLEWARE = [
