--- conflicted
+++ resolved
@@ -1204,9 +1204,6 @@
         vote = ToolVote.objects.create(profile_id=profile_id, value=-1)
         tool.votes.add(vote)
         score_delta = -1
-<<<<<<< HEAD
-    return JsonResponse({'success': True, 'score_delta': score_delta})
-=======
     return JsonResponse({'success': True, 'score_delta': score_delta})
 
 
@@ -1301,5 +1298,4 @@
         title=_('Create Funded Issue'),
         update=bounty_params,
     )
-    return TemplateResponse(request, 'submit_bounty.html', params)
->>>>>>> 447f4876
+    return TemplateResponse(request, 'submit_bounty.html', params)