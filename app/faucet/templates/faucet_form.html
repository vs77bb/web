--- conflicted
+++ resolved
@@ -55,15 +55,9 @@
                                 {% trans "Please note, all input fields are required. Comment is optional." %}
                             </p>
                             <div class="faucet-input-group">
-<<<<<<< HEAD
-                                <label for="githubProfile" class="form__label float-left">Github Profile
+                                <label for="githubProfile" class="form__label float-left">{% trans "Github Profile" %}
                                     {% if user.is_authenticated %}
-                                    (<a href="{% url 'social:begin' 'github' %}?next={{ request.get_full_path }}">Login</a>):
-=======
-                                <label for="githubProfile" class="form__label float-left">{% trans "Github Profile" %}
-                                    {% if not github_handle %}
-                                    (<a href="{% url "github:github_auth" %}?redirect_uri={{ request.get_full_path }}">{% trans "Login" %}</a>):
->>>>>>> 92c1f821
+                                    (<a href="{% url 'social:begin' 'github' %}?next={{ request.get_full_path }}">{% trans "Login" %}</a>):
                                     {% endif %}
                                 </label>
                                 <input name='githubProfile' id="githubProfile" class="form__input" type="text" placeholder="@you" value="{% if github_handle %}{{ github_handle }}{% endif %}" disabled=disabled />
