--- conflicted
+++ resolved
@@ -483,15 +483,9 @@
             args['periodSeconds'],
             args['gasPrice'],
             args['nonce'],
-<<<<<<< HEAD
             ).call()
 
     def successful_contribution(self, tx_id):
-=======
-        ).call()
-
-    def successful_contribution(self, kwargs):
->>>>>>> e246efa2
         """Create a contribution object."""
         from marketing.mails import successful_contribution
         self.last_contribution_date = timezone.now()
@@ -504,13 +498,9 @@
         contribution = Contribution.objects.create(**contribution_kwargs)
         grant = self.grant
         grant.amount_received = (
-<<<<<<< HEAD
             int(grant.amount_received) + int(convert_amount(self.amount_per_period,
             self.token_symbol,
             "USDT"))
-=======
-            grant.amount_received + convert_amount(self.amount_per_period, self.token_symbol, "USDT", timezone.now())
->>>>>>> e246efa2
         )
         grant.save()
         successful_contribution(self.grant, self)
