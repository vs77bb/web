*.DS_Store*
*.pyc
static/*
sftp-config.json
app/static/*
app/external_bounties/management/commands/
app/mydatabase
app/marketing/quotify/output/*
app/output/*.pdf
app/assets/other/wp.pdf
app/assets/other/avatars/
app/gcoin/
.idea/
venv/
.coverage
.vscode/
node_modules/
gcoin/
.cache/
webpack-stats.json

# Sensitive environment files
.env
*.pem

#  Local .terraform directories
**/.terraform/*

# .tfstate files
*.tfstate
*.tfstate.*

# .tfvars files
*.tfvars
<<<<<<< HEAD
*.pid
celerybeat-schedule
=======

*.prof
>>>>>>> 16aa8e5e
<|MERGE_RESOLUTION|>--- conflicted
+++ resolved
@@ -32,10 +32,7 @@
 
 # .tfvars files
 *.tfvars
-<<<<<<< HEAD
 *.pid
 celerybeat-schedule
-=======
 
-*.prof
->>>>>>> 16aa8e5e
+*.prof