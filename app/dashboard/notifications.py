--- conflicted
+++ resolved
@@ -1,18 +1,18 @@
+import logging
 import random
-import logging
+import re
+from urllib import parse
+
 from django.conf import settings
-from pyshorteners import Shortener
+
+import requests
 import twitter
-<<<<<<< HEAD
+from app.github import post_issue_comment
 from marketing.mails import tip_email
 from marketing.models import GithubOrgToTwitterHandleMapping
-=======
-import requests
-from urllib import parse
->>>>>>> bc6da1b0
-from app.github import post_issue_comment
+from pyshorteners import Shortener
 from slackclient import SlackClient
-import re
+
 
 '''
     Copyright (C) 2017 Gitcoin Core
