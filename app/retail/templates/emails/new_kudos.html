{% extends 'emails/template.html' %}
{% comment %}
  Copyright (C) 2018 Gitcoin Core

  This program is free software: you can redistribute it and/or modify
  it under the terms of the GNU Affero General Public License as published
  by the Free Software Foundation, either version 3 of the License, or
  (at your option) any later version.

  This program is distributed in the hope that it will be useful,
  but WITHOUT ANY WARRANTY; without even the implied warranty of
  MERCHANTABILITY or FITNESS FOR A PARTICULAR PURPOSE.  See the
  GNU Affero General Public License for more details.

  You should have received a copy of the GNU Affero General Public License
  along with this program.  If not, see <http://www.gnu.org/licenses/>.
{% endcomment %}
{% load i18n humanize static kudos_extras %}
{% block content %}
<style>
  .kudos-box {
    margin-bottom: 2em;
  }

  .kudos-contents {
    text-align: center;
  }

  .kudos {
    display: flex;
    justify-content: center;
    padding-top: 0.5em;
    padding-bottom: 0.5em;
    padding-left: 1em;
    padding-right: 1em;
  }

  .cols {
    display: flex;
    align-content: center;
    justify-content: center;
    width: 65%;
    align-items: center;
    margin: 3em auto;
  }

  .col {
    width: 100%;
  }

  .col-img {
    margin: 0 2em;
  }

  .col-txt {
    text-align: left;
    line-height: 2;
  }

  hr {
    width: 80%;
  }

  @media screen and (max-width: 48em) {
    .cols {
      flex-direction: column;
    }
  }  

  .kudos-fancy-bg {
    background-color: #3E00FF;
    background-image: url("{% static 'v2/images/kudos/kudos-bg.png' %}");
    background-position: center;
    background-size: cover;
    padding: .5em;
  }

  .kudos-fancy-bg h1 {
    color: #FFFFFF;
    letter-spacing: 0;
    text-align: center;
    line-height: 59px;
  }

  .kudos-fancy-bg h3 {
    color: #FFFFFF;
    letter-spacing: 0;
    text-align: center;
    line-height: 50px;
  }

  .kudos-fancy-bg p {
    color: #FFFFFF;
  }

  .kudos-fancy-bg .kudos-sparkle {
    position: absolute;
    background-image: url("{% static 'v2/images/kudos/kudos-sparkle.png' %}");
    width: 185px;
    height: 178px;
    top: 85%;
    left: 15%;
    background-position: center;
    background-repeat: no-repeat;
    background-size: 70px;
  }

  .kudos-fancy-bg .kudos-sparkle-reverse {
    transform: scaleX(-1) scaleY(-1);
    left: 60%;
    top: -10%;
  }

  .kudos-fancy-bg .kudos-hex-container {
    position: relative;
    background-position: center;
    background-repeat: no-repeat;
    background-size: 150px;
    height: 360px;
  }

  .kudos-fancy-bg .kudos-hex-content {
    position: relative;
    top: 10%;
  }

  .kudos-fancy-bg .kudos-hex-content img {
    position: relative;
    width: 330px;
    max-width: 100%;
  }
</style>
<div>
  <div class="kudos-fancy-bg">
    <h1>
      {% if is_new %}
        {% trans "Awesome!" %}
      {% else %}
         🕑 {% trans "Reminder: Kudos Expires Soon" %} 🕝
      {% endif %}
    </h1>
    <h3>
      {% trans "You received a" %} <b>{{ token_elem.name|humanize_name }}</b> {% trans "kudos" %}
      {% if kudos_transfer.from_name %}
        {% trans "from" %} <b>{{ kudos_transfer.from_name }}</b>
      {% endif %}
      !
    </h3>
    {% if not is_new %}
      {{ kudos_transfer.created_on|naturaltime }}
    {% endif %}
    <div class="kudos-hex-container">
      <div class="kudos-sparkle">
        &nbsp;
      </div>
      <div class="kudos-sparkle kudos-sparkle-reverse">
        &nbsp;
      </div>
      <div class="kudos-hex-content">
        <img src="{{ token_elem.img_url }}" alt="{{ token_elem.name|humanize_name }}">
      </div>
    </div>
    <br>
    <p>
      {% if comments_priv %}
        {{ comments_priv }}<br>
      {% endif %}
      {% if comments_public %}
        {{ comments }}<br>
      {% endif %}
      {% if kudos_transfer.github_url %}
        {% if kudos_transfer.from_name %}
          {{ kudos_transfer.from_name }}
        {% else %}
          {% trans "The sender" %}
        {% endif %}
         {% trans " said it was for your work on" %} <a href="{{ kudos_transfer.github_url }}">{{ kudos_transfer.github_url }}</a>.
      {% endif %}
    </p>
    <div style="margin: 3em;">
      {% if not already_redeemed %}
        <a style="color:#fff; text-decoration:none; font-size:14px; background-color:#15003e; border-radius:5px; line-height:1.5; padding:15px 20px; text-align:center" bgcolor="#15003e" href="{{ link }}">{% trans "Accept Kudos" %}</a>
      {% endif %}
      {% if already_redeemed %}
        <p>
          {% trans "This kudos has been remitted automatically to the Ethereum address on file for your account via txid " %}{{kudos_transfer.txid}}
        </p>
      {% elif show_expires %}
        <p>
          {% trans "The kudos expires on" %} <strong>{{ kudos_transfer.expires_date }}, {% trans "in just" %} {{ kudos_transfer.expires_date|naturaltime }}</strong>. {% trans "No pressure, but if you wanted to redeem your kudos sooner rather than later that'd be 👌:" %}
        </p>
      {% endif %}
    </div>
  </div>
  <div class="cols">
    <div class="col">
      <img src="{% static 'v2/images/emails/email-kudos.png' %}" alt="{{ token_elem.name|humanize_name }}" width="134" height="155" class="col-img">
    </div>
    <div class="col">
      <p class="col-txt">{% trans "Kudos is a way of showing your appreciation for another Gitcoin member. It's also a way to showcase special skills that a member might have, such as Pythonista, or Design Star." %} {% trans "Kudos are non-fungible tokens that can also be bought and sold on the" %} <b>{% trans "Kudos Marketplace" %}</b>{% trans "." %}</p>
    </div>
<<<<<<< HEAD
  {% endif %}
</div>
<hr>
<div class="cols">
  <div class="col">
    <img src="{% static 'v2/images/emails/email-kudos.png' %}" alt="{{ token_elem.name|humanize_name }}" width="134" height="155" class="col-img">
  </div>
  <div class="col">
    <p class="col-txt">{% trans "Kudos is a way of showing your appreciation for another Gitcoin member. It's also a way to showcase special skills that a member might have, such as Pythonista, or Design Star. Kudos are non-fungible tokens that can also be bought and sold on the " %}<b>Kudos {% trans "Marketplace" %}</b>.</p>
  </div>
</div>
<div style="margin: 3em 0 5em;">
  <a class="button" href="{% url 'kudos:about' %}">{% trans "Learn More" %}</a>
</div>
=======
  </div>
  <div style="margin: 3em 0 5em;">
    <a class="button" href="{% url 'kudos_about' %}">{% trans "Learn More" %}</a>
  </div>
</div>
>>>>>>> 4f8c7536
{% endblock %}<|MERGE_RESOLUTION|>--- conflicted
+++ resolved
@@ -65,7 +65,7 @@
     .cols {
       flex-direction: column;
     }
-  }  
+  }
 
   .kudos-fancy-bg {
     background-color: #3E00FF;
@@ -199,26 +199,9 @@
     <div class="col">
       <p class="col-txt">{% trans "Kudos is a way of showing your appreciation for another Gitcoin member. It's also a way to showcase special skills that a member might have, such as Pythonista, or Design Star." %} {% trans "Kudos are non-fungible tokens that can also be bought and sold on the" %} <b>{% trans "Kudos Marketplace" %}</b>{% trans "." %}</p>
     </div>
-<<<<<<< HEAD
-  {% endif %}
-</div>
-<hr>
-<div class="cols">
-  <div class="col">
-    <img src="{% static 'v2/images/emails/email-kudos.png' %}" alt="{{ token_elem.name|humanize_name }}" width="134" height="155" class="col-img">
-  </div>
-  <div class="col">
-    <p class="col-txt">{% trans "Kudos is a way of showing your appreciation for another Gitcoin member. It's also a way to showcase special skills that a member might have, such as Pythonista, or Design Star. Kudos are non-fungible tokens that can also be bought and sold on the " %}<b>Kudos {% trans "Marketplace" %}</b>.</p>
-  </div>
-</div>
-<div style="margin: 3em 0 5em;">
-  <a class="button" href="{% url 'kudos:about' %}">{% trans "Learn More" %}</a>
-</div>
-=======
   </div>
   <div style="margin: 3em 0 5em;">
     <a class="button" href="{% url 'kudos_about' %}">{% trans "Learn More" %}</a>
   </div>
 </div>
->>>>>>> 4f8c7536
 {% endblock %}