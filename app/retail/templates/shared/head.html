--- conflicted
+++ resolved
@@ -14,46 +14,11 @@
   You should have received a copy of the GNU Affero General Public License
   along with this program. If not, see <http://www.gnu.org/licenses/>.
 {% endcomment %}
-<<<<<<< HEAD
 {% load i18n static pipeline %}
 {% include 'shared/tag_manager_1.html' %}
 <meta charset="utf-8">
 {% stylesheet 'head' %}
-=======
-{% load i18n static is_in_list %}
-{% include 'shared/tag_manager_1.html' %}
-<meta charset="utf-8">
 <link rel="sitemap" type="application/xml" title="Sitemap" href="/sitemap.xml" />
-<link rel="stylesheet" href="{% static "v2/css/fontawesome-all.min.css" %}">
-<link rel="stylesheet" href="{% static "v2/css/bootstrap.min.css" %}" crossorigin="anonymous">
-<link rel="stylesheet" href="{% static "v2/css/gitcoin.css" %}" />
-<link rel="stylesheet" href="{% static "v2/css/base.css" %}" />
-<link rel="stylesheet" href="{% static "v2/css/jquery-ui.css" %}" />
-<link rel="stylesheet" href="{% static "v2/css/jquery.modal.min.css" %}" />
-<link rel="stylesheet" href="{% static "v2/css/jquery.select2.min.css" %}" />
-<link rel="stylesheet" href="{% static "v2/css/animate.min.css" %}" />
-<link rel="stylesheet" href="{% static "v2/css/rain.css" %}" />
-<link rel="stylesheet" href="{% static "v2/css/buttons.css" %}" />
-<link rel="stylesheet" href="{% static "v2/css/timeline.css" %}" />
-<link rel="stylesheet" href="{% static "v2/css/carousel.css" %}" />
-<link rel="stylesheet" href="{% static "v2/css/faucet.css" %}" />
-<link rel="stylesheet" href="{% static "v2/css/colors.css" %}" />
-<link rel="stylesheet" href="{% static "v2/css/typography.css" %}" />
-
-<!-- Forms -->
-<link rel="stylesheet" href="{% static "v2/css/forms/button.css" %}">
-<link rel="stylesheet" href="{% static "v2/css/forms/checkbox.css" %}">
-<link rel="stylesheet" href="{% static "v2/css/forms/form.css" %}">
-<link rel="stylesheet" href="{% static "v2/css/forms/input.css" %}">
-<link rel="stylesheet" href="{% static "v2/css/forms/label.css" %}">
-<link rel="stylesheet" href="{% static "v2/css/forms/radio.css" %}">
-<link rel="stylesheet" href="{% static "v2/css/forms/select.css" %}">
-<link rel="stylesheet" href="{% static "v2/css/external_bounties/checkboxes.css" %}">
-
-
-<!-- Cookie Consent -->
-<link rel="stylesheet" href="{% static "cookielaw/css/cookielaw.css" %}">
->>>>>>> 2132072a
 
 {% if active == 'offchain' %}
 <!-- External Bounties -->
