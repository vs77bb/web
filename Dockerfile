--- conflicted
+++ resolved
@@ -5,11 +5,7 @@
     apt-get update && \
     apt-get install build-essential -y && \
     apt-get install -y --no-install-recommends apt-utils && \
-<<<<<<< HEAD
-    apt-get install -y --no-install-recommends tk-dev python3-tk libsecp256k1-dev libsecp256k1-0 gettext graphviz libgraphviz-dev wget git dos2unix gcc libc6-dev libc-dev libssl-dev make automake libtool autoconf pkg-config libffi-dev libgdal-dev gdal-bin libgdal20 python3-gdal && \
-=======
-    apt-get install -y --no-install-recommends pgtop libsecp256k1-dev libsecp256k1-0 gettext graphviz libgraphviz-dev wget git dos2unix gcc libc6-dev libc-dev libssl-dev make automake libtool autoconf pkg-config libffi-dev libgdal-dev gdal-bin libgdal20 python3-gdal && \
->>>>>>> 959e92bd
+    apt-get install -y --no-install-recommends pgtop tk-dev python3-tk libsecp256k1-dev libsecp256k1-0 gettext graphviz libgraphviz-dev wget git dos2unix gcc libc6-dev libc-dev libssl-dev make automake libtool autoconf pkg-config libffi-dev libgdal-dev gdal-bin libgdal20 python3-gdal && \
     pip install --upgrade pip wheel setuptools && \
     pip3 install dumb-init && \
     rm -rf /var/lib/apt/lists/*
