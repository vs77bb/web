--- conflicted
+++ resolved
@@ -46,13 +46,10 @@
 import retail.views
 import revenue.views
 import tdi.views
-<<<<<<< HEAD
 # event:ethdenver2019
 import event_ethdenver2019.views
 # /event:ethdenver2019
-=======
 from avatar.router import router as avatar_router
->>>>>>> 291cdf09
 from dashboard.router import router as dbrouter
 from grants.router import router as grant_router
 from kudos.router import router as kdrouter
