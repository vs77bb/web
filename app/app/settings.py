# -*- coding: utf-8 -*-
"""Define the Gitcoin project settings.

Copyright (C) 2018 Gitcoin Core

This program is free software: you can redistribute it and/or modify
it under the terms of the GNU Affero General Public License as published
by the Free Software Foundation, either version 3 of the License, or
(at your option) any later version.

This program is distributed in the hope that it will be useful,
but WITHOUT ANY WARRANTY; without even the implied warranty of
MERCHANTABILITY or FITNESS FOR A PARTICULAR PURPOSE. See the
GNU Affero General Public License for more details.

You should have received a copy of the GNU Affero General Public License
along with this program. If not, see <http://www.gnu.org/licenses/>.

"""
import socket

from django.http import Http404
from django.utils.translation import gettext_lazy as _

import environ
import rollbar
from easy_thumbnails.conf import Settings as easy_thumbnails_defaults

root = environ.Path(__file__) - 2  # Set the base directory to two levels.
env = environ.Env(DEBUG=(bool, False), )  # set default values and casting
env.read_env(str(root.path('app/.env')))  # reading .env file

DEBUG = env.bool('DEBUG', default=True)
ENV = env('ENV', default='local')
DEBUG_ENVS = env.list('DEBUG_ENVS', default=['local', 'stage', 'test'])
IS_DEBUG_ENV = ENV in DEBUG_ENVS
HOSTNAME = env('HOSTNAME', default=socket.gethostname())
BASE_URL = env('BASE_URL', default='http://localhost:8000/')
SECRET_KEY = env('SECRET_KEY', default='YOUR-SupEr-SecRet-KeY')
ADMINS = (env.tuple('ADMINS', default=('TODO', 'todo@todo.net')))
BASE_DIR = root()

# Ratelimit
RATELIMIT_ENABLE = env.bool('RATELIMIT_ENABLE', default=True)
RATELIMIT_USE_CACHE = env('RATELIMIT_USE_CACHE', default='default')
RATELIMIT_VIEW = env('RATELIMIT_VIEW', default='tdi.views.ratelimited')

ALLOWED_HOSTS = env.list('ALLOWED_HOSTS', default=['*'])
CSRF_TRUSTED_ORIGINS = env.list('CSRF_TRUSTED_ORIGINS', default=['localhost'])

# Notifications - Global on / off switch
ENABLE_NOTIFICATIONS_ON_NETWORK = env(
    'ENABLE_NOTIFICATIONS_ON_NETWORK', default='mainnet')


# Application definition
INSTALLED_APPS = [
    'django.contrib.admin',
    'django.contrib.auth',
    'django.contrib.contenttypes',
    'django.contrib.sessions',
    'django.contrib.messages',
    'whitenoise.runserver_nostatic',
    'django.contrib.staticfiles',
    'storages',
    'social_django',
    'django.contrib.humanize',
    'django.contrib.sitemaps',
    'django.contrib.sites',
    'django_extensions',
    'easy_thumbnails',
    'app',
    'retail',
    'rest_framework',
    'bootstrap3',
    'marketing',
    'economy',
    'dashboard',
    'faucet',
    'tdi',
    'gas',
    'github',
    'legacy',
    'chartit',
    'email_obfuscator',
    'linkshortener',
    'credits',
    'gitcoinbot',
    'external_bounties',
    'dataviz',
<<<<<<< HEAD
    'jobs',
=======
    'ethos',
>>>>>>> 2e4b09cc
]

MIDDLEWARE = [
    'django.middleware.security.SecurityMiddleware',
    'whitenoise.middleware.WhiteNoiseMiddleware',
    'django.contrib.sessions.middleware.SessionMiddleware',
    'django.middleware.locale.LocaleMiddleware',
    'django.middleware.common.CommonMiddleware',
    'django.middleware.csrf.CsrfViewMiddleware',
    'django.contrib.auth.middleware.AuthenticationMiddleware',
    'django.contrib.messages.middleware.MessageMiddleware',
    'django.middleware.clickjacking.XFrameOptionsMiddleware',
    'ratelimit.middleware.RatelimitMiddleware',
    'social_django.middleware.SocialAuthExceptionMiddleware',
]

ROOT_URLCONF = env('ROOT_URLCONF', default='app.urls')

AUTHENTICATION_BACKENDS = (
    'social_core.backends.github.GithubOAuth2',  # for Github authentication
    'django.contrib.auth.backends.ModelBackend',
)

TEMPLATES = [
    {
        'BACKEND': 'django.template.backends.django.DjangoTemplates',
        'DIRS': [
            'retail/templates/',
            'external_bounties/templates/',
            'dataviz/templates',
        ],
        'APP_DIRS': True,
        'OPTIONS': {
            'context_processors': [
                'django.template.context_processors.debug',
                'django.template.context_processors.request',
                'django.contrib.auth.context_processors.auth',
                'django.contrib.messages.context_processors.messages',
                'app.context.insert_settings',
                'social_django.context_processors.backends',
                'social_django.context_processors.login_redirect',
            ],
        },
    },
]

SITE_ID = env.int('SITE_ID', default=1)
WSGI_APPLICATION = env('WSGI_APPLICATION', default='app.wsgi.application')

# Database
# https://docs.djangoproject.com/en/1.11/ref/settings/#databases
DATABASES = {'default': env.db()}

# Password validation
# https://docs.djangoproject.com/en/1.11/ref/settings/#auth-password-validators
AUTH_PASSWORD_VALIDATORS = [
    {
        'NAME': 'django.contrib.auth.password_validation.UserAttributeSimilarityValidator',
    },
    {
        'NAME': 'django.contrib.auth.password_validation.MinimumLengthValidator',
    },
    {
        'NAME': 'django.contrib.auth.password_validation.CommonPasswordValidator',
    },
    {
        'NAME': 'django.contrib.auth.password_validation.NumericPasswordValidator',
    },
]

REST_FRAMEWORK = {
    # Use Django's standard `django.contrib.auth` permissions,
    # or allow read-only access for unauthenticated users.
    'DEFAULT_FILTER_BACKENDS': ('django_filters.rest_framework.DjangoFilterBackend', ),
    'DEFAULT_THROTTLE_CLASSES': ('rest_framework.throttling.AnonRateThrottle', ),
    'DEFAULT_THROTTLE_RATES': {
        'anon': '1000/day',
    },
    'DEFAULT_PERMISSION_CLASSES': [
        'rest_framework.permissions.DjangoModelPermissionsOrAnonReadOnly'
    ],
    'DEFAULT_AUTHENTICATION_CLASSES': []
}

# Internationalization
# https://docs.djangoproject.com/en/1.11/topics/i18n/
LANGUAGE_CODE = env('LANGUAGE_CODE', default='en-us')
USE_I18N = env.bool('USE_I18N', default=True)
USE_L10N = env.bool('USE_L10N', default=True)
USE_TZ = env.bool('USE_TZ', default=True)
TIME_ZONE = env.str('TIME_ZONE', default='UTC')

LOCALE_PATHS = (
    'locale',
)

LANGUAGES = [
    ('en', _('English'))
]

if not ENV in ['local', 'test']:
    LOGGING = {
        'version': 1,
        'disable_existing_loggers': False,
        'filters': {
            'require_debug_is_false': {
                '()': 'django.utils.log.RequireDebugFalse'
            },
        },
        'handlers': {
            'rotatingfilehandler': {
                'level': 'DEBUG',
                'class': 'logging.handlers.RotatingFileHandler',
                'filename': '/var/log/django/debug.log',
                'maxBytes': 1024 * 1024 * 10,  # 10 MB
                'backupCount': 100,  # max 100 logs
            },
            'mail_admins': {
                'level': 'ERROR',
                'class': 'django.utils.log.AdminEmailHandler',
                'include_html': True,
            }
        },
        'loggers': {
            'django': {
                'handlers': ['rotatingfilehandler', 'mail_admins'],
                'propagate': True,
                'filters': ['require_debug_is_false'],
            },
        },
    }
    LOGGING['loggers']['django.request'] = LOGGING['loggers']['django']
    for ia in INSTALLED_APPS:
        LOGGING['loggers'][ia] = LOGGING['loggers']['django']
else:
    LOGGING = {}

GEOIP_PATH = env('GEOIP_PATH', default='/usr/share/GeoIP/')

DEFAULT_FILE_STORAGE = 'storages.backends.s3boto3.S3Boto3Storage'
THUMBNAIL_DEFAULT_STORAGE = DEFAULT_FILE_STORAGE

# Static files (CSS, JavaScript, Images)
# https://docs.djangoproject.com/en/1.11/howto/static-files/
STATICFILES_STORAGE = env('STATICFILES_STORAGE', default='app.static_storage.SilentFileStorage')
STATICFILES_DIRS = env.tuple('STATICFILES_DIRS', default=('assets/', ))
STATIC_ROOT = root('static')

STATIC_HOST = env('STATIC_HOST', default='')
STATIC_URL = STATIC_HOST + env('STATIC_URL', default='/static/')

THUMBNAIL_PROCESSORS = easy_thumbnails_defaults.THUMBNAIL_PROCESSORS + (
    'ethos.thumbnail_processors.circular_processor', )

THUMBNAIL_ALIASES = {
    '': {
        'graph_node': {
            'size': (30, 30),
            'crop': True
        },
        'graph_node_circular': {
            'size': (30, 30),
            'crop': True,
            'circle': True
        }
    }
}

CACHES = {'default': env.cache()}

# HTTPS Handling
SECURE_HSTS_INCLUDE_SUBDOMAINS = env.bool('SECURE_HSTS_INCLUDE_SUBDOMAINS', default=True)
SECURE_HSTS_PRELOAD = env.bool('SECURE_HSTS_PRELOAD', default=True)
SECURE_HSTS_SECONDS = env.int('SECURE_HSTS_SECONDS', default=3600)
SECURE_SSL_REDIRECT = env.bool('SECURE_SSL_REDIRECT', default=False)

CSRF_COOKIE_SECURE = env.bool('CSRF_COOKIE_SECURE', default=False)
CSRF_COOKIE_HTTPONLY = env.bool('CSRF_COOKIE_HTTPONLY', default=True)
SESSION_COOKIE_SECURE = env.bool('SESSION_COOKIE_SECURE', default=False)
SECURE_BROWSER_XSS_FILTER = env.bool('SECURE_BROWSER_XSS_FILTER', default=True)
SECURE_CONTENT_TYPE_NOSNIFF = env.bool('SECURE_CONTENT_TYPE_NOSNIFF', default=True)
X_FRAME_OPTIONS = env('X_FRAME_OPTIONS', default='DENY')

# Email Integrations
CONTACT_EMAIL = env('CONTACT_EMAIL', default='') # TODO
PERSONAL_CONTACT_EMAIL = env('PERSONAL_CONTACT_EMAIL', default='you@foo.bar')
SENDGRID_API_KEY = env('SENDGRID_API_KEY', default='') # TODO - Required to send email.
EMAIL_HOST = env('EMAIL_HOST', default='smtp.sendgrid.net')
EMAIL_HOST_USER = env('EMAIL_HOST_USER', default='') # TODO
EMAIL_HOST_PASSWORD = env('EMAIL_HOST_PASSWORD', default='') # TODO
EMAIL_PORT = env.int('EMAIL_PORT', default=587)
EMAIL_USE_TLS = env.bool('EMAIL_USE_TLS', default=True)
SERVER_EMAIL = env('SERVER_EMAIL', default='server@TODO.co')

# IMAP Settings
IMAP_EMAIL = env('IMAP_EMAIL', default='<email>')
IMAP_PASSWORD = env('IMAP_PASSWORD', default='<password>')

# Mailchimp Integration
MAILCHIMP_USER = env('MAILCHIMP_USER', default='')
MAILCHIMP_API_KEY = env('MAILCHIMP_API_KEY', default='')
MAILCHIMP_LIST_ID = env('MAILCHIMP_LIST_ID', default='')

# Github
GITHUB_API_BASE_URL = env('GITHUB_API_BASE_URL', default='https://api.github.com')
GITHUB_AUTH_BASE_URL = env('GITHUB_AUTH_BASE_URL', default='https://github.com/login/oauth/authorize')
GITHUB_TOKEN_URL = env('GITHUB_TOKEN_URL', default='https://github.com/login/oauth/access_token')
GITHUB_SCOPE = env('GITHUB_SCOPE', default='read:user,user:email,read:org')
GITHUB_CLIENT_ID = env('GITHUB_CLIENT_ID', default='') # TODO
GITHUB_CLIENT_SECRET = env('GITHUB_CLIENT_SECRET', default='') # TODO
GITHUB_API_USER = env('GITHUB_API_USER', default='') # TODO
GITHUB_API_TOKEN = env('GITHUB_API_TOKEN', default='') # TODO
GITHUB_APP_NAME = env('GITHUB_APP_NAME', default='gitcoin-local')

# Social Auth
LOGIN_URL = 'gh_login'
LOGOUT_URL = 'logout'
LOGIN_REDIRECT_URL = 'explorer'
SOCIAL_AUTH_LOGIN_REDIRECT_URL = 'explorer'
SOCIAL_AUTH_GITHUB_KEY = GITHUB_CLIENT_ID
SOCIAL_AUTH_GITHUB_SECRET = GITHUB_CLIENT_SECRET
SOCIAL_AUTH_POSTGRES_JSONFIELD = True
SOCIAL_AUTH_ADMIN_USER_SEARCH_FIELDS = ['username', 'first_name', 'last_name', 'email']
SOCIAL_AUTH_GITHUB_SCOPE = [
    'read:public_repo',
    'read:org',
    'read:user',
    'user:email',
]

SOCIAL_AUTH_PIPELINE = (
    'social_core.pipeline.social_auth.social_details',
    'social_core.pipeline.social_auth.social_uid',
    'social_core.pipeline.social_auth.auth_allowed',
    'social_core.pipeline.social_auth.social_user',
    'social_core.pipeline.user.get_username',
    'social_core.pipeline.user.create_user',
    'app.pipeline.save_profile',
    'social_core.pipeline.social_auth.associate_user',
    'social_core.pipeline.social_auth.load_extra_data',
    'social_core.pipeline.user.user_details',
)

# Gitter
GITTER_TOKEN = env('GITTER_TOKEN', default=False)

# optional: only needed if you run the gitcoinbot app
# Setup instructions: https://github.com/gitcoinco/web/blob/master/app/gitcoinbot/README.md
GITCOINBOT_APP_ID = env('GITCOINBOT_APP_ID', default='')
GITCOIN_BOT_CERT_PATH = env('GITCOIN_BOT_CERT_PATH', default='')
SECRET_KEYSTRING = ''
if GITCOIN_BOT_CERT_PATH:
    with open(str(root.path(GITCOIN_BOT_CERT_PATH))) as f:
        SECRET_KEYSTRING = f.read()

# Twitter Integration
TWITTER_CONSUMER_KEY = env('TWITTER_CONSUMER_KEY', default='') # TODO
TWITTER_CONSUMER_SECRET = env('TWITTER_CONSUMER_SECRET', default='') # TODO
TWITTER_ACCESS_TOKEN = env('TWITTER_ACCESS_TOKEN', default='') # TODO
TWITTER_ACCESS_SECRET = env('TWITTER_ACCESS_SECRET', default='') # TODO
TWITTER_USERNAME = env('TWITTER_USERNAME', default='') # TODO

# Slack Integration
# optional: only needed if you slack things
SLACK_TOKEN = env('SLACK_TOKEN', default='') # TODO
SLACK_WELCOMEBOT_TOKEN = env('SLACK_WELCOMEBOT_TOKEN', default='') # TODO

# Reporting Integrations
MIXPANEL_TOKEN = env('MIXPANEL_TOKEN', default='')

GA_PRIVATE_KEY_PATH = env('GA_PRIVATE_KEY_PATH', default='')
GA_PRIVATE_KEY = ''
if GA_PRIVATE_KEY_PATH:
    with open(str(root.path(GA_PRIVATE_KEY_PATH))) as cert_file:
        GA_PRIVATE_KEY = cert_file.read()

# https://developers.google.com/analytics/devguides/reporting/core/v4/quickstart/service-py
GOOGLE_ANALYTICS_AUTH_JSON = {
    'type': env('GA_TYPE', default='service_account'),
    'project_id': env('GA_PROJECT_ID', default=''),
    'private_key_id': env('GA_PRIVATE_KEY_ID', default=''),
    'private_key': GA_PRIVATE_KEY,
    'client_email': env('GA_CLIENT_EMAIL', default=''),
    'client_id': env('GA_CLIENT_ID', default=''),
    'auth_uri': env('GA_AUTH_URI', default='https://accounts.google.com/o/oauth2/auth'),
    'token_uri': env('GA_TOKEN_URI', default='https://accounts.google.com/o/oauth2/token'),
    'auth_provider_x509_cert_url': env('GA_AUTH_PROVIDER_X509_CERT_URL',
                                       default='https://www.googleapis.com/oauth2/v1/certs'),
    'client_x509_cert_url': env('GA_CLIENT_X509_CERT_URL', default='')
}

# Rollbar - https://rollbar.com/docs/notifier/pyrollbar/#django
ROLLBAR_CLIENT_TOKEN = env('ROLLBAR_CLIENT_TOKEN', default='')  # post_client_item
ROLLBAR_SERVER_TOKEN = env('ROLLBAR_SERVER_TOKEN', default='')  # post_server_item
if ROLLBAR_SERVER_TOKEN:
    # Handle rollbar initialization.
    ROLLBAR = {
        'access_token': ROLLBAR_SERVER_TOKEN,
        'environment': ENV,
        'root': BASE_DIR,
        'patch_debugview': False,  # Disable debug view patching.
        'branch': 'master',
        'exception_level_filters': [(Http404, 'ignored')],
        'scrub_fields': [
            'pw', 'passwd', 'password', 'secret', 'confirm_password', 'confirmPassword',
            'password_confirmation', 'passwordConfirmation', 'access_token', 'accessToken',
            'auth', 'authentication', 'github_access_token', 'github_client_secret',
            'secret_key', 'twitter_access_token', 'twitter_access_secret', 'twitter_consumer_secret',
            'mixpanel_token', 'slack_verification_token', 'redirect_state', 'slack_token', 'priv_key',
        ],
    }
    MIDDLEWARE.append('rollbar.contrib.django.middleware.RollbarNotifierMiddleware')
    rollbar.init(**ROLLBAR)

# List of github usernames to not count as comments on an issue
IGNORE_COMMENTS_FROM = ['gitcoinbot', ]

# optional: only needed if you run the activity-report management command
AWS_ACCESS_KEY_ID = env('AWS_ACCESS_KEY_ID', default='')
AWS_SECRET_ACCESS_KEY = env('AWS_SECRET_ACCESS_KEY', default='')

AWS_STORAGE_BUCKET_NAME = env('AWS_STORAGE_BUCKET_NAME', default='')
AWS_S3_OBJECT_PARAMETERS = env.dict('AWS_S3_OBJECT_PARAMETERS', default={'CacheControl': 'max-age=86400'})
S3_USE_SIGV4 = env.bool('S3_USE_SIGV4', default=True)
AWS_IS_GZIPPED = env.bool('AWS_IS_GZIPPED', default=True)
AWS_S3_REGION_NAME = env('AWS_S3_REGION_NAME', default='us-west-2')
AWS_S3_SIGNATURE_VERSION = env('AWS_S3_SIGNATURE_VERSION', default='s3v4')
AWS_QUERYSTRING_AUTH = env.bool('AWS_QUERYSTRING_AUTH', default=False)
AWS_S3_FILE_OVERWRITE = env.bool('AWS_S3_FILE_OVERWRITE', default=True)
# AWS_S3_CUSTOM_DOMAIN = env('AWS_S3_CUSTOM_DOMAIN', default='assets.gitcoin.co')

S3_REPORT_BUCKET = env('S3_REPORT_BUCKET', default='') # TODO
S3_REPORT_PREFIX = env('S3_REPORT_PREFIX', default='') # TODO

INSTALLED_APPS += env.list('DEBUG_APPS', default=[])

# Faucet App config
FAUCET_AMOUNT = env.float('FAUCET_AMOUNT', default=.00025)

SENDGRID_EVENT_HOOK_URL = env('SENDGRID_EVENT_HOOK_URL', default='sg_event_process')
GITHUB_EVENT_HOOK_URL = env('GITHUB_EVENT_HOOK_URL', default='github/payload/')

# Web3
WEB3_HTTP_PROVIDER = env('WEB3_HTTP_PROVIDER', default='https://rinkeby.infura.io')

# COLO Coin
COLO_ACCOUNT_ADDRESS = env('COLO_ACCOUNT_ADDRESS', default='')  # TODO
COLO_ACCOUNT_PRIVATE_KEY = env('COLO_ACCOUNT_PRIVATE_KEY', default='')  # TODO

# EthOS
ETHOS_CONTRACT_ADDRESS = env('ETHOS_CONTRACT_ADDRESS', default='')  # TODO
ETHOS_ACCOUNT_ADDRESS = env('ETHOS_ACCOUNT_ADDRESS', default='')  # TODO
ETHOS_ACCOUNT_PRIVATE_KEY = env('ETHOS_ACCOUNT_PRIVATE_KEY', default='')  # TODO

ETHOS_TWITTER_CONSUMER_KEY = env('ETHOS_TWITTER_CONSUMER_KEY', default='')  # TODO
ETHOS_TWITTER_CONSUMER_SECRET = env('ETHOS_TWITTER_CONSUMER_SECRET', default='')  # TODO
ETHOS_TWITTER_ACCESS_TOKEN = env('ETHOS_TWITTER_ACCESS_TOKEN', default='')  # TODO
ETHOS_TWITTER_ACCESS_SECRET = env('ETHOS_TWITTER_ACCESS_SECRET', default='')  # TODO

# Silk Profiling and Performance Monitoring
ENABLE_SILK = env.bool('ENABLE_SILK', default=False)
if ENABLE_SILK:
    INSTALLED_APPS += ['silk']
    MIDDLEWARE.append('silk.middleware.SilkyMiddleware')
    SILKY_PYTHON_PROFILER = env.bool('SILKY_PYTHON_PROFILER', default=True)
    SILKY_PYTHON_PROFILER_BINARY = env.bool('SILKY_PYTHON_PROFILER_BINARY', default=False)
    SILKY_AUTHENTICATION = env.bool('SILKY_AUTHENTICATION', default=False)
    SILKY_AUTHORISATION = env.bool('SILKY_AUTHORISATION', default=False)
    SILKY_META = env.bool('SILKY_META', default=True)
    SILKY_INTERCEPT_PERCENT = env.int('SILKY_INTERCEPT_PERCENT', default=50)
    SILKY_MAX_RECORDED_REQUESTS = env.int('SILKY_MAX_RECORDED_REQUESTS', default=10000)
    SILKY_DYNAMIC_PROFILING = env.list('SILKY_DYNAMIC_PROFILING', default=[])
    if ENV == 'stage':
        SILKY_DYNAMIC_PROFILING += [{
            'module': 'dashboard.views',
            'function': 'profile',
            'name': 'Profile View',
        }, {
            'module': 'retail.views',
            'function': 'index',
            'name': 'Index View',
        }]
    SILKY_MAX_RECORDED_REQUESTS_CHECK_PERCENT = env.int(
        'SILKY_MAX_RECORDED_REQUESTS_CHECK_PERCENT', default=10)<|MERGE_RESOLUTION|>--- conflicted
+++ resolved
@@ -88,11 +88,8 @@
     'gitcoinbot',
     'external_bounties',
     'dataviz',
-<<<<<<< HEAD
     'jobs',
-=======
     'ethos',
->>>>>>> 2e4b09cc
 ]
 
 MIDDLEWARE = [
