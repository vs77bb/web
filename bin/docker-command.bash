#!/usr/local/bin/dumb-init /bin/bash
# shellcheck shell=bash disable=SC1008

cd app || exec echo "Docker configuration is invalid."

COLLECTSTATIC_IGNORE=${COLLECTSTATIC_IGNORE:-'other'}
CELERY_WORKERS=${CELERY_WORKERS:-'3'}

<<<<<<< HEAD
=======
# Settings
# Web
WEB_WORKER=${WEB_WORKER_TYPE:-'runserver_plus'}
WEB_INTERFACE=${WEB_INTERFACE:-'0.0.0.0'}
WEB_PORT=${WEB_PORT:-'8000'}
# General / Overrides
FORCE_PROVISION=${FORCE_PROVISION:-'off'}

cd app
>>>>>>> 2798b998
# Check whether or not the .env file exists. If not, create it.
if [ ! -f app/.env ]; then
    cp app/local.env app/.env
fi

# Enable Python dependency installation on container start/restart.
if  [ ! -z "${INSTALL_REQS}" ]; then
    echo "Installing Python packages..."
    pip3 install -r ../requirements/test.txt
    echo "Python package installation completed!"
fi

# Provision the Django test environment.
<<<<<<< HEAD
python manage.py createcachetable
python manage.py collectstatic --noinput -i "$COLLECTSTATIC_IGNORE" &
python manage.py migrate
# python manage.py get_prices

echo "Environment: ($ENV)"
if [[ "$ENV" == "prod" ]] || [[ "$ENV" == "stage" ]]; then
    echo "Running Gunicorn!"
    exec gunicorn app.wsgi:application -c /code/app/gunicorn_conf.py -p /code/app/gunicorn.pid
else
    echo "Running Django Testserver!"
    exec python3 manage.py "${WEB_RUNNER:-runserver}" "${WEB_BIND_INTERFACE:-0.0.0.0:8000}"
fi
=======
if [ ! -f /provisioned ] || [ "$FORCE_PROVISION" = "on" ]; then
    echo "First run - Provisioning the local development environment..."
    python manage.py createcachetable
    python manage.py collectstatic --noinput -i other &
    python manage.py migrate
    python manage.py get_prices
    date >> /provisioned
    echo "Provisioning completed!"
fi

python manage.py "$WEB_WORKER" "$WEB_INTERFACE":"$WEB_PORT" --extra-file /code/app/app/.env --nopin
>>>>>>> 2798b998
<|MERGE_RESOLUTION|>--- conflicted
+++ resolved
@@ -6,8 +6,6 @@
 COLLECTSTATIC_IGNORE=${COLLECTSTATIC_IGNORE:-'other'}
 CELERY_WORKERS=${CELERY_WORKERS:-'3'}
 
-<<<<<<< HEAD
-=======
 # Settings
 # Web
 WEB_WORKER=${WEB_WORKER_TYPE:-'runserver_plus'}
@@ -16,8 +14,6 @@
 # General / Overrides
 FORCE_PROVISION=${FORCE_PROVISION:-'off'}
 
-cd app
->>>>>>> 2798b998
 # Check whether or not the .env file exists. If not, create it.
 if [ ! -f app/.env ]; then
     cp app/local.env app/.env
@@ -30,31 +26,23 @@
     echo "Python package installation completed!"
 fi
 
+echo "Environment: ($ENV)"
+
 # Provision the Django test environment.
-<<<<<<< HEAD
-python manage.py createcachetable
-python manage.py collectstatic --noinput -i "$COLLECTSTATIC_IGNORE" &
-python manage.py migrate
-# python manage.py get_prices
-
-echo "Environment: ($ENV)"
-if [[ "$ENV" == "prod" ]] || [[ "$ENV" == "stage" ]]; then
-    echo "Running Gunicorn!"
-    exec gunicorn app.wsgi:application -c /code/app/gunicorn_conf.py -p /code/app/gunicorn.pid
-else
-    echo "Running Django Testserver!"
-    exec python3 manage.py "${WEB_RUNNER:-runserver}" "${WEB_BIND_INTERFACE:-0.0.0.0:8000}"
-fi
-=======
 if [ ! -f /provisioned ] || [ "$FORCE_PROVISION" = "on" ]; then
     echo "First run - Provisioning the local development environment..."
     python manage.py createcachetable
-    python manage.py collectstatic --noinput -i other &
+    python manage.py collectstatic --noinput -i "$COLLECTSTATIC_IGNORE" &
     python manage.py migrate
     python manage.py get_prices
     date >> /provisioned
     echo "Provisioning completed!"
 fi
 
-python manage.py "$WEB_WORKER" "$WEB_INTERFACE":"$WEB_PORT" --extra-file /code/app/app/.env --nopin
->>>>>>> 2798b998
+if [[ "$ENV" == "prod" ]] || [[ "$ENV" == "stage" ]]; then
+    echo "Running Gunicorn!"
+    exec gunicorn app.wsgi:application -c /code/app/gunicorn_conf.py -p /code/app/gunicorn.pid
+else
+    echo "Running Django Testserver!"
+    exec python3 manage.py "$WEB_WORKER" "$WEB_INTERFACE":"$WEB_PORT" --extra-file /code/app/app/.env --nopin
+fi