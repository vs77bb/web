--- conflicted
+++ resolved
@@ -427,19 +427,11 @@
                             color: 'darkBlue',
                             title: 'Github is where the issue scope lives.  Its also a great place to collaborate with, and get to know, other developers (and sometimes even the repo maintainer themselves!).'
                         }
-<<<<<<< HEAD
                         actions.push(entry);
                     }
 
                     if(result['status'] != 'accepted' && result['status'] != 'dead'){
                         var enabled = isBountyOwner(result);
-=======
-
-                        actions.push(entry);
-                    }
-                    var enabled = !isBountyOwner(result);
-                    if(result['status']=='open' ){
->>>>>>> 1fed033a
                         var entry = {
                             href: '/_github/auth?redirect_uri=/funding/kill?source='+result['github_url'],
                             text: 'Kill Bounty',
