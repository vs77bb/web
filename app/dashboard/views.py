# -*- coding: utf-8 -*-
'''
    Copyright (C) 2017 Gitcoin Core

    This program is free software: you can redistribute it and/or modify
    it under the terms of the GNU Affero General Public License as published
    by the Free Software Foundation, either version 3 of the License, or
    (at your option) any later version.

    This program is distributed in the hope that it will be useful,
    but WITHOUT ANY WARRANTY; without even the implied warranty of
    MERCHANTABILITY or FITNESS FOR A PARTICULAR PURPOSE. See the
    GNU Affero General Public License for more details.

    You should have received a copy of the GNU Affero General Public License
    along with this program. If not, see <http://www.gnu.org/licenses/>.

'''
from __future__ import print_function, unicode_literals

import json
import logging
import time

from django.conf import settings
from django.contrib.auth.models import User
from django.contrib.staticfiles.templatetags.staticfiles import static
from django.http import Http404, JsonResponse
from django.shortcuts import redirect
from django.template.response import TemplateResponse
from django.urls import reverse
from django.utils import timezone
from django.utils.text import slugify
from django.utils.translation import gettext_lazy as _
from django.views.decorators.csrf import csrf_exempt
from django.views.decorators.http import require_POST

from app.utils import ellipses, sync_profile
from dashboard.models import (
    Bounty, CoinRedemption, CoinRedemptionRequest, Interest, Profile, ProfileSerializer, Subscription, Tip, UserAction,
)
from dashboard.notifications import (
    maybe_market_tip_to_email, maybe_market_tip_to_github, maybe_market_tip_to_slack, maybe_market_to_slack,
    maybe_market_to_twitter,
)
from dashboard.utils import get_bounty, get_bounty_id, has_tx_mined, web3_process_bounty
from gas.utils import conf_time_spread, eth_usd_conv_rate, recommend_min_gas_price_to_confirm_in_time
from github.utils import (
    get_auth_url, get_github_emails, get_github_primary_email, get_github_user_data, is_github_token_valid,
)
from marketing.mails import bounty_uninterested
from marketing.models import Keyword
from ratelimit.decorators import ratelimit
from retail.helpers import get_ip
from web3 import HTTPProvider, Web3

logging.basicConfig(level=logging.DEBUG)

confirm_time_minutes_target = 4

# web3.py instance
w3 = Web3(HTTPProvider(settings.WEB3_HTTP_PROVIDER))


def send_tip(request):
    """Handle the first stage of sending a tip."""
    params = {
        'issueURL': request.GET.get('source'),
        'title': _('Send Tip'),
        'class': 'send',
    }

    return TemplateResponse(request, 'yge/send1.html', params)


def record_user_action(user, event_name, instance):
    instance_class = instance.__class__.__name__.lower()
    kwargs = {
        'action': event_name,
        'metadata': {f'{instance_class}_pk': instance.pk},
    }

    if isinstance(user, User):
        kwargs['user'] = user
    elif isinstance(user, str):
        try:
            user = User.objects.get(username=user)
            kwargs['user'] = user
        except User.DoesNotExist:
            return

    if hasattr(user, 'profile'):
        kwargs['profile'] = user.profile

    try:
        UserAction.objects.create(**kwargs)
    except Exception as e:
        # TODO: sync_profile?
        logging.error(f"error in record_action: {e} - {event_name} - {instance}")


def helper_handle_access_token(request, access_token):
    # https://gist.github.com/owocki/614a18fbfec7a5ed87c97d37de70b110
    # interest API via token
    github_user_data = get_github_user_data(access_token)
    request.session['handle'] = github_user_data['login']
    profile = Profile.objects.filter(handle__iexact=request.session['handle']).first()
    request.session['profile_id'] = profile.pk


def create_new_interest_helper(bounty, user):
    profile_id = user.profile.pk
    interest = Interest.objects.create(profile_id=profile_id)
    bounty.interested.add(interest)
    record_user_action(user, 'start_work', interest)
    maybe_market_to_slack(bounty, 'start_work')
    maybe_market_to_twitter(bounty, 'start_work')
    return interest


@csrf_exempt
def gh_login(request):
    """Attempt to redirect the user to Github for authentication."""
    return redirect('social:begin', backend='github')


@csrf_exempt
@require_POST
def new_interest(request, bounty_id):
    """Claim Work for a Bounty.

    :request method: POST

    Args:
        post_id (int): ID of the Bounty.

    Returns:
        dict: The success key with a boolean value and accompanying error.

    """
    profile_id = request.user.profile.pk if request.user.is_authenticated and hasattr(request.user, 'profile') else None

    access_token = request.GET.get('token')
    if access_token:
        helper_handle_access_token(request, access_token)
        github_user_data = get_github_user_data(access_token)
        profile = Profile.objects.filter(handle=github_user_data['login']).first()
        profile_id = profile.pk

    if not profile_id:
        return JsonResponse(
            {'error': _('You must be authenticated via github to use this feature!')},
            status=401)

    try:
        bounty = Bounty.objects.get(pk=bounty_id)
    except Bounty.DoesNotExist:
        raise Http404

    num_issues = 3
    active_bounties = Bounty.objects.current().filter(idx_status__in=['open', 'started'])
    num_active = Interest.objects.filter(profile_id=profile_id, bounty__in=active_bounties).count()
    is_working_on_too_much_stuff = num_active >= num_issues
    if is_working_on_too_much_stuff:
        return JsonResponse({
            'error': f'You may only work on max of {num_issues} issues at once.',
            'success': False},
            status=401)

    try:
        Interest.objects.get(profile_id=profile_id, bounty=bounty)
        return JsonResponse({
            'error': _('You have already expressed interest in this bounty!'),
            'success': False},
            status=401)
    except Interest.DoesNotExist:
        interest = create_new_interest_helper(bounty, request.user)
    except Interest.MultipleObjectsReturned:
        bounty_ids = bounty.interested \
            .filter(profile_id=profile_id) \
            .values_list('id', flat=True) \
            .order_by('-created')[1:]

        Interest.objects.filter(pk__in=list(bounty_ids)).delete()

        return JsonResponse({
            'error': _('You have already expressed interest in this bounty!'),
            'success': False},
            status=401)

    return JsonResponse({'success': True, 'profile': ProfileSerializer(interest.profile).data})


@csrf_exempt
@require_POST
def remove_interest(request, bounty_id):
    """Unclaim work from the Bounty.

    :request method: POST

    post_id (int): ID of the Bounty.

    Returns:
        dict: The success key with a boolean value and accompanying error.

    """
    profile_id = request.user.profile.pk if request.user.is_authenticated and hasattr(request.user, 'profile') else None

    access_token = request.GET.get('token')
    if access_token:
        helper_handle_access_token(request, access_token)
        github_user_data = get_github_user_data(access_token)
        profile = Profile.objects.filter(handle=github_user_data['login']).first()
        profile_id = profile.pk

    if not profile_id:
        return JsonResponse(
            {'error': _('You must be authenticated via github to use this feature!')},
            status=401)

    try:
        bounty = Bounty.objects.get(pk=bounty_id)
    except Bounty.DoesNotExist:
        return JsonResponse({'errors': ['Bounty doesn\'t exist!']},
                            status=401)

    try:
        interest = Interest.objects.get(profile_id=profile_id, bounty=bounty)
        record_user_action(request.user, 'stop_work', interest)
        bounty.interested.remove(interest)
        interest.delete()
        maybe_market_to_slack(bounty, 'stop_work')
        maybe_market_to_twitter(bounty, 'stop_work')
    except Interest.DoesNotExist:
        return JsonResponse({
            'errors': [_('You haven\'t expressed interest on this bounty.')],
            'success': False},
            status=401)
    except Interest.MultipleObjectsReturned:
        interest_ids = bounty.interested \
            .filter(
                profile_id=profile_id,
                bounty=bounty
            ).values_list('id', flat=True) \
            .order_by('-created')

        bounty.interested.remove(*interest_ids)
        Interest.objects.filter(pk__in=list(interest_ids)).delete()

    return JsonResponse({'success': True})


@require_POST
@csrf_exempt
def uninterested(request, bounty_id, profile_id):
    """Remove party from given bounty

    :request method: GET

    Args:
        bounty_id (int): ID of the Bounty
        profile_id (int): ID of the interested profile

    Returns:
        dict: The success key with a boolean value and accompanying error.
    """
    try:
        bounty = Bounty.objects.get(pk=bounty_id)
    except Bounty.DoesNotExist:
        return JsonResponse({'errors': ['Bounty doesn\'t exist!']},
                            status=401)

    if not bounty.is_funder(request.user.username.lower()):
        return JsonResponse(
            {'error': 'Only bounty funders are allowed to remove users!'},
            status=401)

    try:
        interest = Interest.objects.get(profile_id=profile_id, bounty=bounty)
        bounty.interested.remove(interest)
        maybe_market_to_slack(bounty, 'stop_work')
        interest.delete()
    except Interest.DoesNotExist:
        return JsonResponse({
            'errors': ['Party haven\'t expressed interest on this bounty.'],
            'success': False},
            status=401)
    except Interest.MultipleObjectsReturned:
        interest_ids = bounty.interested \
            .filter(
                profile_id=profile_id,
                bounty=bounty
            ).values_list('id', flat=True) \
            .order_by('-created')

        bounty.interested.remove(*interest_ids)
        Interest.objects.filter(pk__in=list(interest_ids)).delete()

<<<<<<< HEAD
    try:
        profile = Profile.objects.get(id=profile_id)
        bounty_uninterested(profile.user.email, bounty, interest)
    except:
        print("no email sent -- user was not found")
=======
    profile = Profile.objects.get(id=profile_id)
    if hasattr(profile, 'user') and profile.user.email:
        bounty_uninterested(profile.user.email, bounty, interest)
>>>>>>> 0a57bd6b
    return JsonResponse({'success': True})


@csrf_exempt
@ratelimit(key='ip', rate='2/m', method=ratelimit.UNSAFE, block=True)
def receive_tip(request):
    """Receive a tip."""
    if request.body:
        status = 'OK'
        message = _('Tip has been received')
        params = json.loads(request.body)

        # db mutations
        try:
            tip = Tip.objects.get(txid=params['txid'])
            tip.receive_address = params['receive_address']
            tip.receive_txid = params['receive_txid']
            tip.received_on = timezone.now()
            tip.save()
            record_user_action(tip.username, 'receive_tip', tip)
        except Exception as e:
            status = 'error'
            message = str(e)

        # http response
        response = {
            'status': status,
            'message': message,
        }

        return JsonResponse(response)

    params = {
        'issueURL': request.GET.get('source'),
        'class': 'receive',
        'title': _('Receive Tip'),
        'recommend_gas_price': round(recommend_min_gas_price_to_confirm_in_time(confirm_time_minutes_target), 1),
    }

    return TemplateResponse(request, 'yge/receive.html', params)


@csrf_exempt
@ratelimit(key='ip', rate='1/m', method=ratelimit.UNSAFE, block=True)
def send_tip_2(request):
    """Handle the second stage of sending a tip.

    TODO:
        * Convert this view-based logic to a django form.

    Returns:
        JsonResponse: If submitting tip, return response with success state.
        TemplateResponse: Render the submission form.

    """
    is_user_authenticated = request.user.is_authenticated
    from_username = request.user.username if is_user_authenticated else ''
    primary_from_email = request.user.email if is_user_authenticated else ''
    access_token = request.user.profile.get_access_token() if is_user_authenticated else ''
    to_emails = []

    if request.body:
        # http response
        response = {
            'status': 'OK',
            'message': _('Notification has been sent'),
        }
        params = json.loads(request.body)

        to_username = params['username'].lstrip('@')
        try:
            to_profile = Profile.objects.get(handle__iexact=to_username)
            if to_profile.email:
                to_emails.append(to_profile.email)
            if to_profile.github_access_token:
                to_emails = get_github_emails(to_profile.github_access_token)
        except Profile.DoesNotExist:
            pass

        if params.get('email'):
            to_emails.append(params['email'])

        # If no primary email in session, try the POST data. If none, fetch from GH.
        if params.get('fromEmail'):
            primary_from_email = params['fromEmail']
        elif access_token and not primary_from_email:
            primary_from_email = get_github_primary_email(access_token)

        to_emails = list(set(to_emails))
        expires_date = timezone.now() + timezone.timedelta(seconds=params['expires_date'])

        # db mutations
        tip = Tip.objects.create(
            emails=to_emails,
            url=params['url'],
            tokenName=params['tokenName'],
            amount=params['amount'],
            comments_priv=params['comments_priv'],
            comments_public=params['comments_public'],
            ip=get_ip(request),
            expires_date=expires_date,
            github_url=params['github_url'],
            from_name=params['from_name'],
            from_email=params['from_email'],
            from_username=from_username,
            username=params['username'],
            network=params['network'],
            tokenAddress=params['tokenAddress'],
            txid=params['txid'],
            from_address=params['from_address'],
        )
        # notifications
        maybe_market_tip_to_github(tip)
        maybe_market_tip_to_slack(tip, 'new_tip')
        maybe_market_tip_to_email(tip, to_emails)
        record_user_action(tip.username, 'send_tip', tip)
        if not to_emails:
            response['status'] = 'error'
            response['message'] = _('Uh oh! No email addresses for this user were found via Github API.  Youll have to let the tipee know manually about their tip.')

        return JsonResponse(response)

    params = {
        'issueURL': request.GET.get('source'),
        'class': 'send2',
        'title': _('Send Tip'),
        'recommend_gas_price': recommend_min_gas_price_to_confirm_in_time(confirm_time_minutes_target),
        'from_email': primary_from_email,
        'from_handle': from_username,
    }

    return TemplateResponse(request, 'yge/send2.html', params)


def process_bounty(request):
    """Process the bounty."""
    params = {
        'issueURL': request.GET.get('source'),
        'fulfillment_id': request.GET.get('id'),
        'fulfiller_address': request.GET.get('address'),
        'title': _('Process Issue'),
        'recommend_gas_price': recommend_min_gas_price_to_confirm_in_time(confirm_time_minutes_target),
        'eth_usd_conv_rate': eth_usd_conv_rate(),
        'conf_time_spread': conf_time_spread(),
    }

    return TemplateResponse(request, 'process_bounty.html', params)


def dashboard(request):
    """Handle displaying the dashboard."""
    params = {
        'active': 'dashboard',
        'title': _('Issue Explorer'),
        'keywords': json.dumps([str(key) for key in Keyword.objects.all().values_list('keyword', flat=True)]),
    }
    return TemplateResponse(request, 'dashboard.html', params)


def gas(request):
    _cts = conf_time_spread()
    recommended_gas_price = recommend_min_gas_price_to_confirm_in_time(confirm_time_minutes_target)
    if recommended_gas_price < 2:
        _cts = conf_time_spread(recommended_gas_price)
    context = {
        'conf_time_spread': _cts,
        'title': 'Live Gas Usage => Predicted Conf Times'
        }
    return TemplateResponse(request, 'gas.html', context)


def new_bounty(request):
    """Create a new bounty."""
    issue_url = request.GET.get('source') or request.GET.get('url', '')
    is_user_authenticated = request.user.is_authenticated
    params = {
        'issueURL': issue_url,
        'amount': request.GET.get('amount'),
        'active': 'submit_bounty',
        'title': _('Create Funded Issue'),
        'recommend_gas_price': recommend_min_gas_price_to_confirm_in_time(confirm_time_minutes_target),
        'eth_usd_conv_rate': eth_usd_conv_rate(),
        'conf_time_spread': conf_time_spread(),
        'from_email': request.user.email if is_user_authenticated else '',
        'from_handle': request.user.username if is_user_authenticated else '',
        'newsletter_headline': _('Be the first to know about new funded issues.')
    }

    return TemplateResponse(request, 'submit_bounty.html', params)


def fulfill_bounty(request):
    """Fulfill a bounty."""
    is_user_authenticated = request.user.is_authenticated
    params = {
        'issueURL': request.GET.get('source'),
        'githubUsername': request.GET.get('githubUsername'),
        'title': _('Submit Work'),
        'active': 'fulfill_bounty',
        'recommend_gas_price': recommend_min_gas_price_to_confirm_in_time(confirm_time_minutes_target),
        'eth_usd_conv_rate': eth_usd_conv_rate(),
        'conf_time_spread': conf_time_spread(),
        'email': request.user.email if is_user_authenticated else '',
        'handle': request.user.username if is_user_authenticated else '',
    }

    return TemplateResponse(request, 'fulfill_bounty.html', params)


def increase_bounty(request):
    """Increase a bounty (funder)"""
    issue_url = request.GET.get('source')
    params = {
        'issue_url': issue_url,
        'title': _('Increase Bounty'),
        'active': 'increase_bounty',
        'recommend_gas_price': recommend_min_gas_price_to_confirm_in_time(confirm_time_minutes_target),
        'eth_usd_conv_rate': eth_usd_conv_rate(),
        'conf_time_spread': conf_time_spread(),
    }

    try:
        bounties = Bounty.objects.current().filter(github_url=issue_url)
        if bounties:
            bounty = bounties.order_by('pk').first()
            params['standard_bounties_id'] = bounty.standard_bounties_id
            params['bounty_owner_address'] = bounty.bounty_owner_address
            params['value_in_token'] = bounty.value_in_token
            params['token_address'] = bounty.token_address
    except Bounty.DoesNotExist:
        pass
    except Exception as e:
        print(e)
        logging.error(e)

    return TemplateResponse(request, 'increase_bounty.html', params)


def kill_bounty(request):
    """Kill an expired bounty."""
    params = {
        'issueURL': request.GET.get('source'),
        'title': _('Kill Bounty'),
        'active': 'kill_bounty',
        'recommend_gas_price': recommend_min_gas_price_to_confirm_in_time(confirm_time_minutes_target),
        'eth_usd_conv_rate': eth_usd_conv_rate(),
        'conf_time_spread': conf_time_spread(),
    }

    return TemplateResponse(request, 'kill_bounty.html', params)


def bounty_details(request, ghuser='', ghrepo='', ghissue=0):
    """Display the bounty details.

    Args:
        ghuser (str): The Github user. Defaults to an empty string.
        ghrepo (str): The Github repository. Defaults to an empty string.
        ghissue (int): The Github issue number. Defaults to: 0.

    Raises:
        Exception: The exception is raised for any exceptions in the main query block.

    Returns:
        django.template.response.TemplateResponse: The Bounty details template response.

    """
    is_user_authenticated = request.user.is_authenticated
    if is_user_authenticated and hasattr(request.user, 'profile'):
        _access_token = request.user.profile.get_access_token()
    else:
        _access_token = request.session.get('access_token')
    issue_url = 'https://github.com/' + ghuser + '/' + ghrepo + '/issues/' + ghissue if ghissue else request.GET.get('url')

    # try the /pulls url if it doesnt exist in /issues
    try:
        assert Bounty.objects.current().filter(github_url=issue_url).exists()
    except Exception:
        issue_url = 'https://github.com/' + ghuser + '/' + ghrepo + '/pull/' + ghissue if ghissue else request.GET.get('url')
        print(issue_url)

    params = {
        'issueURL': issue_url,
        'title': _('Issue Details'),
        'card_title': _('Funded Issue Details | Gitcoin'),
        'avatar_url': static('v2/images/helmet.png'),
        'active': 'bounty_details',
        'is_github_token_valid': is_github_token_valid(_access_token),
        'github_auth_url': get_auth_url(request.path),
        "newsletter_headline": _("Be the first to know about new funded issues."),
    }

    if issue_url:
        try:
            bounties = Bounty.objects.current().filter(github_url=issue_url)
            if bounties:
                bounty = bounties.order_by('pk').first()
                # Currently its not finding anyting in the database
                if bounty.title and bounty.org_name:
                    params['card_title'] = f'{bounty.title} | {bounty.org_name} Funded Issue Detail | Gitcoin'
                    params['title'] = params['card_title']
                    params['card_desc'] = ellipses(bounty.issue_description_text, 255)

                params['bounty_pk'] = bounty.pk
                params['interested_profiles'] = bounty.interested.select_related('profile').all()
                params['avatar_url'] = bounty.get_avatar_url(True)
        except Bounty.DoesNotExist:
            pass
        except Exception as e:
            print(e)
            logging.error(e)

    return TemplateResponse(request, 'bounty_details.html', params)


def profile_helper(handle):
    """Define the profile helper.

    Args:
        handle (str): The profile handle.

    Raises:
        DoesNotExist: The exception is raised if a Profile isn't found matching the handle.
            Remediation is attempted by syncing the profile data.
        MultipleObjectsReturned: The exception is raised if multiple Profiles are found.
            The latest Profile will be returned.

    Returns:
        dashboard.models.Profile: The Profile associated with the provided handle.

    """
    try:
        profile = Profile.objects.get(handle__iexact=handle)
    except Profile.DoesNotExist:
        profile = sync_profile(handle)
        if not profile:
            raise Http404
    except Profile.MultipleObjectsReturned as e:
        # Handle edge case where multiple Profile objects exist for the same handle.
        # We should consider setting Profile.handle to unique.
        # TODO: Should we handle merging or removing duplicate profiles?
        profile = Profile.objects.filter(handle__iexact=handle).latest('id')
        logging.error(e)
    return profile


def profile_keywords_helper(handle):
    """Define the profile keywords helper.

    Args:
        handle (str): The profile handle.

    """
    profile = profile_helper(handle)

    keywords = []
    for repo in profile.repos_data:
        language = repo.get('language') if repo.get('language') else ''
        _keywords = language.split(',')
        for key in _keywords:
            if key != '' and key not in keywords:
                keywords.append(key)
    return keywords


def profile_keywords(request, handle):
    """Display profile keywords.

    Args:
        handle (str): The profile handle.

    """
    keywords = profile_keywords_helper(handle)

    response = {
        'status': 200,
        'keywords': keywords,
    }
    return JsonResponse(response)


def profile(request, handle):
    """Display profile details.

    Args:
        handle (str): The profile handle.

    """
    if not handle and not request.user.is_authenticated:
        return redirect('index')
    elif not handle:
        handle = request.user.username
        profile = request.user.profile
    else:
        profile = profile_helper(handle)

    params = {
        'title': f"@{handle}",
        'active': 'profile_details',
        'newsletter_headline': _('Be the first to know about new funded issues.'),
        'card_title': f'@{handle} | Gitcoin',
        'card_desc': profile.desc,
        'avatar_url': profile.avatar_url_with_gitcoin_logo,
        'profile': profile,
        'stats': profile.stats,
        'bounties': profile.bounties,
        'tips': Tip.objects.filter(username=handle, network='mainnet'),
    }
    return TemplateResponse(request, 'profile_details.html', params)


@csrf_exempt
@ratelimit(key='ip', rate='5/m', method=ratelimit.UNSAFE, block=True)
def save_search(request):
    """Save the search."""
    email = request.POST.get('email')
    if email:
        raw_data = request.POST.get('raw_data')
        Subscription.objects.create(
            email=email,
            raw_data=raw_data,
            ip=get_ip(request),
        )
        response = {
            'status': 200,
            'msg': 'Success!',
        }
        return JsonResponse(response)

    context = {
        'active': 'save',
        'title': 'Save Search',
    }
    return TemplateResponse(request, 'save_search.html', context)


@require_POST
@csrf_exempt
@ratelimit(key='ip', rate='5/s', method=ratelimit.UNSAFE, block=True)
def sync_web3(request):
    """ Sync up web3 with the database.  This function has a few different uses.  It is typically
        called from the front end using the javascript `sync_web3` function.  The `issueURL` is
        passed in first, followed optionally by a `bountydetails` argument.
    """
    # setup
    result = {
        'status': '400',
        'msg': "bad request"
    }

    issue_url = request.POST.get('url')
    txid = request.POST.get('txid')
    network = request.POST.get('network')

    if issue_url and txid and network:
        # confirm txid has mined
        print('* confirming tx has mined')
        if not has_tx_mined(txid, network):
            result = {
                'status': '400',
                'msg': 'tx has not mined yet'
            }
        else:

            # get bounty id
            print('* getting bounty id')
            bounty_id = get_bounty_id(issue_url, network)
            if not bounty_id:
                result = {
                    'status': '400',
                    'msg': 'could not find bounty id'
                }
            else:
                # get/process bounty
                print('* getting bounty')
                bounty = get_bounty(bounty_id, network)
                print('* processing bounty')
                did_change = False
                max_tries_attempted = False
                counter = 0
                while not did_change and not max_tries_attempted:
                    did_change, _, _ = web3_process_bounty(bounty)
                    if not did_change:
                        print("RETRYING")
                        time.sleep(3)
                        counter += 1
                        max_tries_attempted = counter > 3
                result = {
                    'status': '200',
                    'msg': "success",
                    'did_change': did_change
                }

    return JsonResponse(result, status=result['status'])


# LEGAL

def terms(request):
    return TemplateResponse(request, 'legal/terms.txt', {})


def privacy(request):
    return redirect('https://gitcoin.co/terms#privacy')


def cookie(request):
    return redirect('https://gitcoin.co/terms#privacy')


def prirp(request):
    return redirect('https://gitcoin.co/terms#privacy')


def apitos(request):
    return redirect('https://gitcoin.co/terms#privacy')


def toolbox(request):
    actors = [{
        "title": "Basics",
        "description": _("Accelerate your dev workflow with Gitcoin\'s incentivization tools."),
        "tools": [{
            "name": _("Issue Explorer"),
            "img": static("v2/images/why-different/code_great.png"),
            "description": _('''A searchable index of all of the funded work available in
                            the system.'''),
            "link": reverse("explorer"),
             'link_copy': _('Try It'),
            "active": "true",
            'stat_graph': 'bounties_fulfilled',
        }, {
             "name": _("Fund Work"),
             "img": static("v2/images/tldr/bounties.jpg"),
             "description": _('''Got work that needs doing?  Create an issue and offer a bounty to get folks
                            working on it.'''),
             "link": reverse("new_funding"),
             'link_copy': _('Try It'),
             "active": "false",
             'stat_graph': 'bounties_fulfilled',
        }, {
             "name": _("Tips"),
             "img": static("v2/images/tldr/tips.jpg"),
             "description": _('''Leave a tip to thank someone for
                        helping out.'''),
             "link": reverse("tip"),
             'link_copy': _('Try It'),
             "active": "false",
             'stat_graph': 'tips',
        }
        ]
      }, {
          "title": _("Advanced"),
          "description": _("Take your OSS game to the next level!"),
          "tools": [{
              "name": _("Chrome Browser Extension"),
              "img": static("v2/images/tools/browser_extension.png"),
              "description": _('''Browse Gitcoin where you already work.
                    On Github'''),
              "link": reverse("browser_extension"),
              'link_copy': _('Try It'),
              "active": "false",
              'stat_graph': 'browser_ext_chrome',
          }, {
              "name": "gitcoinbot",
              "img": static("v2/images/helmet.png"),
              "description": _('''Chat Interface available on Github'''),
              "link": 'https://github.com/gitcoinco/web/tree/master/app/gitcoinbot',
              'link_copy': _('Try It'),
              "active": "false",
              'stat_graph': 'bot',
          },
          ]
      }, {
          "title": _("Community"),
          "description": _("Friendship, mentorship, and community are all part of the process."),
          "tools": [
          {
              "name": _("Slack Community"),
              "img": static("v2/images/social/slack2.png"),
              "description": _('''Questions / Discussion / Just say hi ? Swing by
                                our slack channel.'''),
              "link": reverse("slack"),
              'link_copy': _('Try It'),
              "active": "false",
              'stat_graph': 'slack_users',
         },
          {
              "name": _("Gitter Community"),
              "img": static("v2/images/social/gitter.png"),
              "description": _('''The gitter channel is less active than slack, but
                is still a good place to ask questions.'''),
              "link": reverse("gitter"),
              'link_copy': _('Try It'),
              "active": "false",
              'stat_graph': 'gitter_users',
        },
          ]
       }, {
          "title": _("Tools to BUIDL Gitcoin"),
          "description": _("Gitcoin is built using Gitcoin.  Purdy cool, huh? "),
          "tools": [{
              "name": _("Github Repos"),
              "img": static("v2/images/social/github.png"),
              "description": _('''All of our development is open source, and managed
              via Github.'''),
              "link": reverse("github"),
             'link_copy': _('Try It'),
              "active": "false",
              'stat_graph': 'github_stargazers_count',
          },
           {
            "name": _("API"),
            "img": static("v2/images/tools/api.jpg"),
            "description": _('''Gitcoin provides a simple HTTPS API to access data
                            without having to run your own Ethereum node.'''),
            "link": "https://github.com/gitcoinco/web/blob/master/docs/API.md",
           'link_copy': _('Try It'),
            "active": "true",
            'stat_graph': 'github_forks_count',
            },
          {
              "class": 'new',
              "name": _("BUIDL your own"),
              "img": static("v2/images/dogfood.jpg"),
              "description": _('''Dogfood.. Yum! Gitcoin is built using Gitcoin.
                Got something you want to see in the world? Let the community know
                <a href="/slack">on slack</a>
                or <a href="https://github.com/gitcoinco/gitcoinco/issues/new">our github repos</a>
                .'''),
              "link": "",
              "active": "false",
          }
          ]
       }, {
          "title": _("Tools in Alpha"),
          "description": _("These fresh new tools are looking for someone to test ride them!"),
          "tools": [{
              "name": _("Leaderboard"),
              "img": static("v2/images/tools/leaderboard.png"),
              "description": _('''Check out who is topping the charts in
                the Gitcoin community this month.'''),
              "link": reverse("_leaderboard"),
              'link_copy': _('Try It'),
              "active": "false",
              'stat_graph': 'bounties_fulfilled',
          },
           {
            "name": _("Profiles"),
            "img": static("v2/images/tools/profiles.png"),
            "description": _('''Browse the work that you\'ve done, and how your OSS repuation is growing. '''),
            "link": reverse("profile"),
            'link_copy': _('Try It'),
            "active": "true",
            'stat_graph': 'profiles_ingested',
            },
           {
            "name": _("ETH Tx Time Predictor"),
            "img": static("v2/images/tradeoffs.png"),
            "description": _('''Estimate Tradeoffs between Ethereum Network Tx Fees and Confirmation Times '''),
            "link": reverse("gas"),
            'link_copy': _('Try It'),
            "active": "true",
            'stat_graph': 'gas_page',
            },
           {
            "name": _("Faucet"),
            "img": static("v2/images/gas.svg"),
            "description": _('''Get Mainnet ETH which can be used in Gitcoin or other dapps.'''),
            "link": reverse("faucet"),
            'link_copy': _('Try It'),
            "active": "true",
            'stat_graph': 'faucet_page',
            }, {
             "name": _("Code Sponsor"),
             "img": static("v2/images/codesponsor.jpg"),
             "description": _('''CodeSponsor sustains open source
                        by connecting sponsors with open source projects.'''),
             "link": "https://codesponsor.io",
             'link_copy': _('Try It'),
             "active": "false",
             'stat_graph': 'codesponsor',
            },
            {
              "name": _("Bounties Universe"),
              "img": static("v2/images/why-different/projects.jpg"),
              "description": _('''Bounties from around the internet'''),
              "link": reverse("universe_index"),
              'link_copy': _('Details'),
              "active": "false",
              'stat_graph': 'na',  # TODO
            },
          ]
       }, {
           "title": _("Tools Coming Soon"),
           "description": _("These tools will be ready soon.  They'll get here sooner if you help BUIDL them :)"),
           "tools": [
              {
                  "name": _("iOS app"),
                  "img": static("v2/images/tools/iOS.png"),
                  "description": _('''Gitcoin has an iOS app in alpha. Install it to
                    browse funded work on-the-go.'''),
                  "link": reverse("ios"),
                  'link_copy': _('Details'),
                  "active": "false",
                  'stat_graph': 'ios_app_users',  # TODO
            },
            {
                  "name": _("Firefox Browser Extension"),
                  "img": static("v2/images/tools/comingsoon.png"),
                  "description": _('''Firefox version of our browser extension'''),
                  "link": 'https://github.com/gitcoinco/browser-extension/issues/1',
                  'link_copy': 'Details',
                  "active": "false",
                  'stat_graph': 'na',  # TODO
            },
              {
                  "name": _("Cold Outreach Email Generator"),
                  "img": static("v2/images/tools/comingsoon.png"),
                  "description": _('''Disrupt recruiters with this recruitment tool'''),
                  "link": 'https://github.com/gitcoinco/skunkworks/issues/20',
                  'link_copy': _('Details'),
                  "active": "false",
                  'stat_graph': 'na',  # TODO
            },
              {
                  "name": _("Mentorship Matcher"),
                  "img": static("v2/images/tools/comingsoon.png"),
                  "description": _('''Matches Devs with Coaches'''),
                  "link": 'https://github.com/gitcoinco/web/issues/565',
                  'link_copy': _('Details'),
                  "active": "false",
                  'stat_graph': 'na',  # TODO
            },
              {
                  "name": _("ETHAvatar"),
                  "img": static("v2/images/tools/comingsoon.png"),
                  "description": _('''gravatar but for Ethereum addresses'''),
                  "link": 'https://github.com/gitcoinco/skunkworks/issues/63',
                  'link_copy': _('Details'),
                  "active": "false",
                  'stat_graph': 'na',  # TODO
            },
              {
                  "name": _("Pitch Page"),
                  "img": static("v2/images/tools/comingsoon.png"),
                  "description": _('''Matches Entrepeneurs to Coding Tasks'''),
                  "link": 'https://github.com/gitcoinco/web/issues/506',
                  'link_copy': _('Details'),
                  "active": "false",
                  'stat_graph': 'na',  # TODO
            },
              {
                  "name": _("Job Board"),
                  "img": static("v2/images/tools/comingsoon.png"),
                  "description": _('''What it sounds like!'''),
                  "link": 'https://github.com/gitcoinco/web/issues/540',
                  'link_copy': _('Details'),
                  "active": "false",
                  'stat_graph': 'na',  # TODO
            },
              {
                  "name": "<handle>.gitcoin.eth subdomains",
                  "img": static("v2/images/tools/comingsoon.png"),
                  "description": _('''Make it easy for friends to find you on ENS'''),
                  "link": 'https://github.com/gitcoinco/web/issues/450',
                  'link_copy': _('Details'),
                  "active": "false",
                  'stat_graph': 'na',  # TODO
            },
              {
                  "name": _("Top Secret Project 001"),
                  "img": static("v2/images/tools/comingsoon.png"),
                  "description": _('''We can\'t talk about what it is yet :) '''),
                  "active": "false",
                  'stat_graph': 'na',  # TODO
            },
              {
                  "name": _("Web3 Coding School"),
                  "img": static("v2/images/tools/comingsoon.png"),
                  "description": _('''Onboard developers from web2 to web3 with these coding challenges '''),
                  "link": 'https://github.com/gitcoinco/web/issues/631',
                  'link_copy': _('Details'),
                  "active": "false",
                  'stat_graph': 'na',  # TODO
            },
              {
                  "name": _("Cold Outreach"),
                  "img": static("v2/images/tools/comingsoon.png"),
                  "description": _('''Cold Outreach emails that don't stink '''),
                  "link": 'https://github.com/gitcoinco/coldoutreach',
                  'link_copy': _('Details'),
                  "active": "false",
                  'stat_graph': 'na',  # TODO
            },
           ],
       }, {
           "title": _("Just for Fun"),
           "description": _("Some tools that the community built *just because* they should exist."),
           "tools": [{
               "name": _("Ethwallpaper"),
               "img": static("v2/images/tools/ethwallpaper.png"),
               "description": _('''Repository of
                        Ethereum wallpapers.'''),
               "link": "https://ethwallpaper.co",
               'link_copy': _('Try It'),
               "active": "false",
               'stat_graph': 'google_analytics_sessions_ethwallpaper',
           }],
        }
        ]

    # setup slug
    for key in range(0, len(actors)):
        actors[key]['slug'] = slugify(actors[key]['title'])

    context = {
        "active": "tools",
        'title': _("Toolbox"),
        'card_title': _("Gitcoin Toolbox"),
        'avatar_url': static('v2/images/tools/api.jpg'),
        "card_desc": _("Accelerate your dev workflow with Gitcoin\'s incentivization tools."),
        'actors': actors,
        'newsletter_headline': _("Don't Miss New Tools!")
    }
    return TemplateResponse(request, 'toolbox.html', context)


@csrf_exempt
@ratelimit(key='ip', rate='5/m', method=ratelimit.UNSAFE, block=True)
def redeem_coin(request, shortcode):
    if request.body:
        status = 'OK'

        body_unicode = request.body.decode('utf-8')
        body = json.loads(body_unicode)
        address = body['address']

        try:
            coin = CoinRedemption.objects.get(shortcode=shortcode)
            address = Web3.toChecksumAddress(address)

            if hasattr(coin, 'coinredemptionrequest'):
                status = 'error'
                message = 'Bad request'
            else:
                abi = json.loads('[{"constant":true,"inputs":[],"name":"mintingFinished","outputs":[{"name":"","type":"bool"}],"payable":false,"stateMutability":"view","type":"function"},{"constant":true,"inputs":[],"name":"name","outputs":[{"name":"","type":"string"}],"payable":false,"stateMutability":"view","type":"function"},{"constant":false,"inputs":[{"name":"_spender","type":"address"},{"name":"_value","type":"uint256"}],"name":"approve","outputs":[{"name":"","type":"bool"}],"payable":false,"stateMutability":"nonpayable","type":"function"},{"constant":true,"inputs":[],"name":"totalSupply","outputs":[{"name":"","type":"uint256"}],"payable":false,"stateMutability":"view","type":"function"},{"constant":false,"inputs":[{"name":"_from","type":"address"},{"name":"_to","type":"address"},{"name":"_value","type":"uint256"}],"name":"transferFrom","outputs":[{"name":"","type":"bool"}],"payable":false,"stateMutability":"nonpayable","type":"function"},{"constant":true,"inputs":[],"name":"decimals","outputs":[{"name":"","type":"uint8"}],"payable":false,"stateMutability":"view","type":"function"},{"constant":false,"inputs":[{"name":"_to","type":"address"},{"name":"_amount","type":"uint256"}],"name":"mint","outputs":[{"name":"","type":"bool"}],"payable":false,"stateMutability":"nonpayable","type":"function"},{"constant":true,"inputs":[],"name":"version","outputs":[{"name":"","type":"string"}],"payable":false,"stateMutability":"view","type":"function"},{"constant":false,"inputs":[{"name":"_spender","type":"address"},{"name":"_subtractedValue","type":"uint256"}],"name":"decreaseApproval","outputs":[{"name":"","type":"bool"}],"payable":false,"stateMutability":"nonpayable","type":"function"},{"constant":true,"inputs":[{"name":"_owner","type":"address"}],"name":"balanceOf","outputs":[{"name":"balance","type":"uint256"}],"payable":false,"stateMutability":"view","type":"function"},{"constant":false,"inputs":[],"name":"finishMinting","outputs":[{"name":"","type":"bool"}],"payable":false,"stateMutability":"nonpayable","type":"function"},{"constant":true,"inputs":[],"name":"owner","outputs":[{"name":"","type":"address"}],"payable":false,"stateMutability":"view","type":"function"},{"constant":true,"inputs":[],"name":"symbol","outputs":[{"name":"","type":"string"}],"payable":false,"stateMutability":"view","type":"function"},{"constant":false,"inputs":[{"name":"_to","type":"address"},{"name":"_value","type":"uint256"}],"name":"transfer","outputs":[{"name":"","type":"bool"}],"payable":false,"stateMutability":"nonpayable","type":"function"},{"constant":false,"inputs":[{"name":"_spender","type":"address"},{"name":"_addedValue","type":"uint256"}],"name":"increaseApproval","outputs":[{"name":"","type":"bool"}],"payable":false,"stateMutability":"nonpayable","type":"function"},{"constant":true,"inputs":[{"name":"_owner","type":"address"},{"name":"_spender","type":"address"}],"name":"allowance","outputs":[{"name":"","type":"uint256"}],"payable":false,"stateMutability":"view","type":"function"},{"constant":false,"inputs":[{"name":"newOwner","type":"address"}],"name":"transferOwnership","outputs":[],"payable":false,"stateMutability":"nonpayable","type":"function"},{"payable":false,"stateMutability":"nonpayable","type":"fallback"},{"anonymous":false,"inputs":[{"indexed":true,"name":"to","type":"address"},{"indexed":false,"name":"amount","type":"uint256"}],"name":"Mint","type":"event"},{"anonymous":false,"inputs":[],"name":"MintFinished","type":"event"},{"anonymous":false,"inputs":[{"indexed":true,"name":"previousOwner","type":"address"},{"indexed":true,"name":"newOwner","type":"address"}],"name":"OwnershipTransferred","type":"event"},{"anonymous":false,"inputs":[{"indexed":true,"name":"owner","type":"address"},{"indexed":true,"name":"spender","type":"address"},{"indexed":false,"name":"value","type":"uint256"}],"name":"Approval","type":"event"},{"anonymous":false,"inputs":[{"indexed":true,"name":"from","type":"address"},{"indexed":true,"name":"to","type":"address"},{"indexed":false,"name":"value","type":"uint256"}],"name":"Transfer","type":"event"}]')

                # Instantiate Colorado Coin contract
                contract = w3.eth.contract(coin.contract_address, abi=abi)

                tx = contract.functions.transfer(address, coin.amount * 10**18).buildTransaction({
                    'nonce': w3.eth.getTransactionCount(settings.COLO_ACCOUNT_ADDRESS),
                    'gas': 100000,
                    'gasPrice': recommend_min_gas_price_to_confirm_in_time(5) * 10**9
                })

                signed = w3.eth.account.signTransaction(tx, settings.COLO_ACCOUNT_PRIVATE_KEY)
                transaction_id = w3.eth.sendRawTransaction(signed.rawTransaction).hex()

                CoinRedemptionRequest.objects.create(
                    coin_redemption=coin,
                    ip=get_ip(request),
                    sent_on=timezone.now(),
                    txid=transaction_id,
                    txaddress=address
                )

                message = transaction_id
        except CoinRedemption.DoesNotExist:
            status = 'error'
            message = _('Bad request')
        except Exception as e:
            status = 'error'
            message = str(e)

        # http response
        response = {
            'status': status,
            'message': message,
        }

        return JsonResponse(response)

    try:
        coin = CoinRedemption.objects.get(shortcode=shortcode)

        params = {
            'class': 'redeem',
            'title': _('Coin Redemption'),
            'coin_status': _('PENDING')
        }

        try:
            coin_redeem_request = CoinRedemptionRequest.objects.get(coin_redemption=coin)
            params['colo_txid'] = coin_redeem_request.txid
        except CoinRedemptionRequest.DoesNotExist:
            params['coin_status'] = _('INITIAL')

        return TemplateResponse(request, 'yge/redeem_coin.html', params)
    except CoinRedemption.DoesNotExist:
        raise Http404<|MERGE_RESOLUTION|>--- conflicted
+++ resolved
@@ -296,17 +296,11 @@
         bounty.interested.remove(*interest_ids)
         Interest.objects.filter(pk__in=list(interest_ids)).delete()
 
-<<<<<<< HEAD
-    try:
-        profile = Profile.objects.get(id=profile_id)
-        bounty_uninterested(profile.user.email, bounty, interest)
-    except:
-        print("no email sent -- user was not found")
-=======
     profile = Profile.objects.get(id=profile_id)
     if hasattr(profile, 'user') and profile.user.email:
         bounty_uninterested(profile.user.email, bounty, interest)
->>>>>>> 0a57bd6b
+    else:
+        print("no email sent -- user was not found")
     return JsonResponse({'success': True})
 
 
