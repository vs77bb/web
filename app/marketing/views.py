# -*- coding: utf-8 -*-
"""Define the marketing views.

Copyright (C) 2018 Gitcoin Core

This program is free software: you can redistribute it and/or modify
it under the terms of the GNU Affero General Public License as published
by the Free Software Foundation, either version 3 of the License, or
(at your option) any later version.

This program is distributed in the hope that it will be useful,
but WITHOUT ANY WARRANTY; without even the implied warranty of
MERCHANTABILITY or FITNESS FOR A PARTICULAR PURPOSE. See the
GNU Affero General Public License for more details.

You should have received a copy of the GNU Affero General Public License
along with this program. If not, see <http://www.gnu.org/licenses/>.

"""
from __future__ import unicode_literals

import json
import logging

from django.conf import settings
from django.contrib import messages
from django.contrib.admin.views.decorators import staff_member_required
from django.core.validators import validate_email
from django.db.models import Max
from django.http import Http404, HttpResponse
from django.shortcuts import redirect
from django.template.response import TemplateResponse
from django.urls import reverse
from django.utils import timezone, translation
from django.utils.translation import LANGUAGE_SESSION_KEY
from django.utils.translation import gettext_lazy as _

from app.utils import sync_profile
from cacheops import cached_view
from dashboard.models import Profile, TokenApproval
from dashboard.utils import create_user_action
from enssubdomain.models import ENSSubdomainRegistration
from gas.utils import recommend_min_gas_price_to_confirm_in_time
from marketing.mails import new_feedback
from marketing.models import AccountDeletionRequest, EmailSubscriber, Keyword, LeaderboardRank
from marketing.utils import (
    delete_user_from_mailchimp, get_or_save_email_subscriber, validate_discord_integration, validate_slack_integration,
)
from retail.emails import ALL_EMAILS, render_nth_day_email_campaign
from retail.helpers import get_ip

logger = logging.getLogger(__name__)


def get_settings_navs(request):
    return [{
        'body': _('Email'),
        'href': reverse('email_settings', args=('', ))
    }, {
        'body': _('Privacy'),
        'href': reverse('privacy_settings')
    }, {
        'body': _('Matching'),
        'href': reverse('matching_settings')
    }, {
        'body': _('Feedback'),
        'href': reverse('feedback_settings')
    }, {
        'body': 'Slack',
        'href': reverse('slack_settings'),
    }, {
        'body': 'Discord',
        'href': reverse('discord_settings')
    }, {
        'body': 'ENS',
        'href': reverse('ens_settings')
    }, {
        'body': _('Account'),
        'href': reverse('account_settings'),
    }, {
        'body': _('Token'),
        'href': reverse('token_settings'),
    }, {
        'body': _('Job Status'),
        'href': reverse('job_settings'),
    }]


def settings_helper_get_auth(request, key=None):
    # setup
    github_handle = request.user.username if request.user.is_authenticated else False
    is_logged_in = bool(request.user.is_authenticated)
    es = EmailSubscriber.objects.none()

    # find the user info
    if not key:
        email = request.user.email if request.user.is_authenticated else None
        if not email:
            github_handle = request.user.username if request.user.is_authenticated else None
        if hasattr(request.user, 'profile'):
            if request.user.profile.email_subscriptions.exists():
                es = request.user.profile.email_subscriptions.first()
            if not es or es and not es.priv:
                es = get_or_save_email_subscriber(
                    request.user.email, 'settings', profile=request.user.profile)
    else:
        try:
            es = EmailSubscriber.objects.get(priv=key)
            email = es.email
        except EmailSubscriber.DoesNotExist:
            pass

    # lazily create profile if needed
    profiles = Profile.objects.none()
    if github_handle:
        profiles = Profile.objects.prefetch_related('alumni').filter(handle__iexact=github_handle)
    profile = None if not profiles.exists() else profiles.first()
    if not profile and github_handle:
        profile = sync_profile(github_handle, user=request.user)

    # lazily create email settings if needed
    if not es:
        if request.user.is_authenticated and request.user.email:
            es = EmailSubscriber.objects.create(
                email=request.user.email,
                source='settings_page',
            )
            es.set_priv()
            es.save()

    return profile, es, request.user, is_logged_in


def privacy_settings(request):
    # setup
    profile, __, __, is_logged_in = settings_helper_get_auth(request)
    if not profile:
        login_redirect = redirect('/login/github?next=' + request.get_full_path())
        return login_redirect

    msg = ''
    if request.POST and request.POST.get('submit'):
        if profile:
            profile.suppress_leaderboard = bool(request.POST.get('suppress_leaderboard', False))
            profile.hide_profile = bool(request.POST.get('hide_profile', False))
            profile = record_form_submission(request, profile, 'privacy')
            if profile.alumni and profile.alumni.exists():
                alumni = profile.alumni.first()
                alumni.public = bool(not request.POST.get('hide_alumni', False))
                alumni.save()

            profile.save()

    context = {
        'profile': profile,
        'nav': 'home',
        'active': '/settings/privacy',
        'title': _('Privacy Settings'),
        'navs': get_settings_navs(request),
        'is_logged_in': is_logged_in,
        'msg': msg,
    }
    return TemplateResponse(request, 'settings/privacy.html', context)


def record_form_submission(request, obj, submission_type):
    obj.form_submission_records.append({
        'ip': get_ip(request),
        'timestamp': int(timezone.now().timestamp()),
        'type': submission_type,
        })
    return obj


def matching_settings(request):
    """Handle viewing and updating EmailSubscriber matching settings.

    TODO:
        * Migrate this to a form and handle validation.
        * Migrate Keyword to taggit.
        * Maybe migrate keyword information to Profile instead of using ES?

    Returns:
        TemplateResponse: The populated matching template.

    """
    # setup
    __, es, __, is_logged_in = settings_helper_get_auth(request)
    if not es:
        login_redirect = redirect('/login/github?next=' + request.get_full_path())
        return login_redirect

    msg = ''

    if request.POST and request.POST.get('submit'):
        github = request.POST.get('github', '')
        keywords = request.POST.get('keywords').split(',')
        if github:
            es.github = github
        if keywords:
            es.keywords = keywords
        es = record_form_submission(request, es, 'match')
        es.save()
        msg = _('Updated your preferences.')

    context = {
        'keywords': ",".join(es.keywords),
        'is_logged_in': is_logged_in,
        'autocomplete_keywords': json.dumps(
            [str(key) for key in Keyword.objects.all().values_list('keyword', flat=True)]),
        'nav': 'home',
        'active': '/settings/matching',
        'title': _('Matching Settings'),
        'navs': get_settings_navs(request),
        'msg': msg,
    }
    return TemplateResponse(request, 'settings/matching.html', context)


def feedback_settings(request):
    # setup
    __, es, __, __ = settings_helper_get_auth(request)
    if not es:
        login_redirect = redirect('/login/github?next=' + request.get_full_path())
        return login_redirect

    msg = ''
    if request.POST and request.POST.get('submit'):
        comments = request.POST.get('comments', '')[:255]
        has_comment_changed = comments != es.metadata.get('comments', '')
        if has_comment_changed:
            new_feedback(es.email, comments)
        es.metadata['comments'] = comments
        es = record_form_submission(request, es, 'feedback')
        es.save()
        msg = _('We\'ve received your feedback.')

    context = {
        'nav': 'home',
        'active': '/settings/feedback',
        'title': _('Feedback'),
        'navs': get_settings_navs(request),
        'msg': msg,
    }
    return TemplateResponse(request, 'settings/feedback.html', context)


def email_settings(request, key):
    """Display email settings.

    Args:
        key (str): The private key to lookup email subscriber data.

    TODO:
        * Remove all ES.priv_key lookups and use request.user only.
        * Remove settings_helper_get_auth usage.

    Returns:
        TemplateResponse: The email settings view populated with ES data.

    """
    profile, es, __, __ = settings_helper_get_auth(request, key)
    if not request.user.is_authenticated and (not es and key) or (
        request.user.is_authenticated and not hasattr(request.user, 'profile')
    ):
        return redirect('/login/github?next=' + request.get_full_path())

    # handle 'noinput' case
    email = ''
    level = ''
    msg = ''
    if request.POST and request.POST.get('submit'):
        email = request.POST.get('email')
        level = request.POST.get('level')
        preferred_language = request.POST.get('preferred_language')
        validation_passed = True
        try:
            validate_email(email)
        except Exception as e:
            print(e)
            validation_passed = False
            msg = _('Invalid Email')
        if preferred_language:
            if preferred_language not in [i[0] for i in settings.LANGUAGES]:
                msg = _('Unknown language')
                validation_passed = False
        if validation_passed:
            if profile:
                profile.pref_lang_code = preferred_language
                profile.save()
                request.session[LANGUAGE_SESSION_KEY] = preferred_language
                translation.activate(preferred_language)
            if es:
                key = get_or_save_email_subscriber(email, 'settings')
                es.preferences['level'] = level
                es.email = email
                form = dict(request.POST)
                # form was not sending falses, so default them if not there
                for email_tuple in ALL_EMAILS:
                    key = email_tuple[0]
                    if key not in form.keys():
                        form[key] = False
                es.build_email_preferences(form)
                es = record_form_submission(request, es, 'email')
                ip = get_ip(request)
                es.active = level != 'nothing'
                es.newsletter = level in ['regular', 'lite1']
                if not es.metadata.get('ip', False):
                    es.metadata['ip'] = [ip]
                else:
                    es.metadata['ip'].append(ip)
                es.save()
            msg = _('Updated your preferences.')
    pref_lang = 'en' if not profile else profile.get_profile_preferred_language()
    context = {
        'nav': 'home',
        'active': '/settings/email',
        'title': _('Email Settings'),
        'es': es,
        'nav': 'home',
        'suppression_preferences': json.dumps(es.preferences.get('suppression_preferences', {}) if es else {}),
        'msg': msg,
        'email_types': ALL_EMAILS,
        'navs': get_settings_navs(request),
        'preferred_language': pref_lang
    }
    return TemplateResponse(request, 'settings/email.html', context)


def slack_settings(request):
    """Display and save user's slack settings.

    Returns:
        TemplateResponse: The user's slack settings template response.

    """
    response = {'output': ''}
    profile, es, user, is_logged_in = settings_helper_get_auth(request)

    if not user or not is_logged_in:
        login_redirect = redirect('/login/github?next=' + request.get_full_path())
        return login_redirect

    if request.POST:
        test = request.POST.get('test')
        submit = request.POST.get('submit')
        token = request.POST.get('token', '')
        repos = request.POST.get('repos', '')
        channel = request.POST.get('channel', '')

        if test and token and channel:
            response = validate_slack_integration(token, channel)

        if submit or (response and response.get('success')):
            profile.update_slack_integration(token, channel, repos)
            profile = record_form_submission(request, profile, 'slack')
            if not response.get('output'):
                response['output'] = _('Updated your preferences.')
            ua_type = 'added_slack_integration' if token and channel and repos else 'removed_slack_integration'
            create_user_action(user, ua_type, request, {'channel': channel, 'repos': repos})

    context = {
        'repos': profile.get_slack_repos(join=True) if profile else [],
        'is_logged_in': is_logged_in,
        'nav': 'home',
        'active': '/settings/slack',
        'title': _('Slack Settings'),
        'navs': get_settings_navs(request),
        'es': es,
        'profile': profile,
        'msg': response['output'],
    }
    return TemplateResponse(request, 'settings/slack.html', context)


def discord_settings(request):
    """Display and save user's Discord settings.

    Returns:
        TemplateResponse: The user's Discord settings template response.

    """
    response = {'output': ''}
    profile, es, user, is_logged_in = settings_helper_get_auth(request)

    if not user or not is_logged_in:
        login_redirect = redirect('/login/github?next=' + request.get_full_path())
        return login_redirect

    if request.POST:
        test = request.POST.get('test')
        submit = request.POST.get('submit')
        webhook_url = request.POST.get('webhook_url', '')
        repos = request.POST.get('repos', '')

        if test and webhook_url:
            response = validate_discord_integration(webhook_url)

        if submit or (response and response.get('success')):
            profile.update_discord_integration(webhook_url, repos)
            profile = record_form_submission(request, profile, 'discord')
            if not response.get('output'):
                response['output'] = _('Updated your preferences.')
            ua_type = 'added_discord_integration' if webhook_url and repos else 'removed_discord_integration'
            create_user_action(user, ua_type, request, {'webhook_url': webhook_url, 'repos': repos})

    context = {
        'repos': profile.get_discord_repos(join=True) if profile else [],
        'is_logged_in': is_logged_in,
        'nav': 'home',
        'active': '/settings/discord',
        'title': _('Discord Settings'),
        'navs': get_settings_navs(request),
        'es': es,
        'profile': profile,
        'msg': response['output'],
    }
    return TemplateResponse(request, 'settings/discord.html', context)


def token_settings(request):
    """Display and save user's token settings.

    Returns:
        TemplateResponse: The user's token settings template response.

    """
    msg = ""
    profile, es, user, is_logged_in = settings_helper_get_auth(request)

    if not user or not is_logged_in:
        login_redirect = redirect('/login/github?next=' + request.get_full_path())
        return login_redirect

    if request.POST:
        coinbase = request.POST.get('coinbase')
        approved_name = request.POST.get('contract_name')
        approved_address = request.POST.get('contract_address')
        token_address = request.POST.get('token_address')
        token_name = request.POST.get('token_name')
        txid = request.POST.get('txid')
        network = request.POST.get('network')

        TokenApproval.objects.create(
            profile=profile,
            coinbase=coinbase,
            token_name=token_name,
            token_address=token_address,
            approved_address=approved_address,
            approved_name=approved_name,
            tx=txid,
            network=network,
            )
        msg = "Token approval completed"

    context = {
        'is_logged_in': is_logged_in,
        'nav': 'home',
        'active': '/settings/tokens',
        'title': _('Token Settings'),
        'navs': get_settings_navs(request),
        'es': es,
        'profile': profile,
        'msg': msg,
        'gas_price': round(recommend_min_gas_price_to_confirm_in_time(1), 1),
    }
    return TemplateResponse(request, 'settings/tokens.html', context)


def ens_settings(request):
    """Display and save user's ENS settings.

    Returns:
        TemplateResponse: The user's ENS settings template response.

    """
    response = {'output': ''}
    profile, es, user, is_logged_in = settings_helper_get_auth(request)

    if not user or not is_logged_in:
        login_redirect = redirect('/login/github?next=' + request.get_full_path())
        return login_redirect

    ens_subdomains = ENSSubdomainRegistration.objects.filter(profile=profile).order_by('-pk')
    ens_subdomain = ens_subdomains.first() if ens_subdomains.exists() else None

    context = {
        'is_logged_in': is_logged_in,
        'nav': 'home',
        'ens_subdomain': ens_subdomain,
        'active': '/settings/ens',
        'title': _('ENS Settings'),
        'navs': get_settings_navs(request),
        'es': es,
        'profile': profile,
        'msg': response['output'],
    }
    return TemplateResponse(request, 'settings/ens.html', context)


def account_settings(request):
    """Display and save user's Account settings.

    Returns:
        TemplateResponse: The user's Account settings template response.

    """
    msg = ''
    profile, es, user, is_logged_in = settings_helper_get_auth(request)

    if not user or not profile or not is_logged_in:
        login_redirect = redirect('/login/github?next=' + request.get_full_path())
        return login_redirect

    if request.POST:
        if 'persona_is_funder' or 'persona_is_hunter' in request.POST.keys():
            profile.persona_is_funder = bool(request.POST.get('persona_is_funder', False))
            profile.persona_is_hunter = bool(request.POST.get('persona_is_hunter', False))
            profile.save()

        if 'preferred_payout_address' in request.POST.keys():
            profile.preferred_payout_address = request.POST.get('preferred_payout_address', '')
            profile.save()
            msg = _('Updated your Address')
        elif request.POST.get('disconnect', False):
            profile.github_access_token = ''
            profile = record_form_submission(request, profile, 'account-disconnect')
            profile.email = ''
            profile.save()
            create_user_action(profile.user, 'account_disconnected', request)
            messages.success(request, _('Your account has been disconnected from Github'))
            logout_redirect = redirect(reverse('logout') + '?next=/')
            return logout_redirect
        elif request.POST.get('delete', False):

            # remove profile
            profile.hide_profile = True
            profile = record_form_submission(request, profile, 'account-delete')
            profile.email = ''
            profile.save()

            # remove email
            delete_user_from_mailchimp(es.email)

            if es:
                es.delete()
            request.user.delete()
            AccountDeletionRequest.objects.create(
                handle=profile.handle,
                profile={
                        'ip': get_ip(request),
                    }
                )
            profile.avatar_baseavatar_related.all().delete()
            try:
                profile.delete()
            except:
                profile.github_access_token = ''
                profile.user = None
                profile.hide_profile = True
                profile.save()
            messages.success(request, _('Your account has been deleted.'))
            logout_redirect = redirect(reverse('logout') + '?next=/')
            return logout_redirect
        else:
            msg = _('Error: did not understand your request')

    context = {
        'is_logged_in': is_logged_in,
        'nav': 'home',
        'active': '/settings/account',
        'title': _('Account Settings'),
        'navs': get_settings_navs(request),
        'es': es,
        'profile': profile,
        'msg': msg,
    }
    return TemplateResponse(request, 'settings/account.html', context)


def job_settings(request):
    """Display and save user's Account settings.

    Returns:
        TemplateResponse: The user's Account settings template response.

    """
    msg = ''
    profile, es, user, is_logged_in = settings_helper_get_auth(request)

    if not user or not profile or not is_logged_in:
        login_redirect = redirect('/login/github?next=' + request.get_full_path())
        return login_redirect

    if request.POST:

        if 'preferred_payout_address' in request.POST.keys():
            profile.preferred_payout_address = request.POST.get('preferred_payout_address', '')
            profile.save()
            msg = _('Updated your Address')
        elif request.POST.get('disconnect', False):
            profile.github_access_token = ''
            profile = record_form_submission(request, profile, 'account-disconnect')
            profile.email = ''
            profile.save()
            create_user_action(profile.user, 'account_disconnected', request)
            messages.success(request, _('Your account has been disconnected from Github'))
            logout_redirect = redirect(reverse('logout') + '?next=/')
            return logout_redirect
        elif request.POST.get('delete', False):

            # remove profile
            profile.hide_profile = True
            profile = record_form_submission(request, profile, 'account-delete')
            profile.email = ''
            profile.save()

            # remove email
            delete_user_from_mailchimp(es.email)

            if es:
                es.delete()
            request.user.delete()
            AccountDeletionRequest.objects.create(
                handle=profile.handle,
                profile={
                        'ip': get_ip(request),
                    }
                )
            profile.delete()
            messages.success(request, _('Your account has been deleted.'))
            logout_redirect = redirect(reverse('logout') + '?next=/')
            return logout_redirect
        else:
            msg = _('Error: did not understand your request')

    context = {
        'is_logged_in': is_logged_in,
        'nav': 'home',
        'active': '/settings/job',
        'title': _('Job Settings'),
        'navs': get_settings_navs(request),
        'es': es,
        'profile': profile,
        'msg': msg,
    }
    return TemplateResponse(request, 'settings/job.html', context)


def _leaderboard(request):
    """Display the leaderboard for top earning or paying profiles.

    Returns:
        TemplateResponse: The leaderboard template response.

    """
    context = {
        'active': 'leaderboard',
    }
    return leaderboard(request, '')


def leaderboard(request, key=''):
    """Display the leaderboard for top earning or paying profiles.

    Args:
        key (str): The leaderboard display type. Defaults to: quarterly_earners.

    Returns:
        TemplateResponse: The leaderboard template response.

    """
    cadences = ['all', 'weekly', 'monthly', 'quarterly', 'yearly']
<<<<<<< HEAD

    keyword_search = request.GET.get('keyword', '')
    limit = request.GET.get('limit', 25)
    cadence = request.GET.get('cadence', 'quarterly')
    titles = {
        f'{cadence}_payers': _('Top Funders'),
        f'{cadence}_earners': _('Top Coders'),
        f'{cadence}_orgs': _('Top Orgs'),
        f'{cadence}_tokens': _('Top Tokens'),
        f'{cadence}_keywords': _('Top Keywords'),
        f'{cadence}_kudos': _('Top Kudos'),
        f'{cadence}_cities': _('Top Cities'),
        f'{cadence}_countries': _('Top Countries'),
        f'{cadence}_continents': _('Top Continents'),
    }

    if not key:
        key = f'{cadence}_earners'

=======

    keyword_search = request.GET.get('keyword', '')
    keyword_search = '' if keyword_search == 'all' else keyword_search
    limit = request.GET.get('limit', 50)
    cadence = request.GET.get('cadence', 'quarterly')

    # backwards compatibility fix for old inbound links
    for ele in cadences:
        key = key.replace(f"{ele}_", '')

    titles = {
        f'payers': _('Top Funders'),
        f'earners': _('Top Coders'),
        f'orgs': _('Top Orgs'),
        f'tokens': _('Top Tokens'),
        f'keywords': _('Top Keywords'),
        f'kudos': _('Top Kudos'),
        f'cities': _('Top Cities'),
        f'countries': _('Top Countries'),
        f'continents': _('Top Continents'),
    }

    if not key:
        key = f'earners'
>>>>>>> 7ab6444a

    if key not in titles.keys():
        raise Http404

    title = titles[key]
    which_leaderboard = f"{cadence}_{key}"
    ranks = LeaderboardRank.objects.filter(active=True, leaderboard=which_leaderboard)
    if keyword_search:
        ranks = ranks.filter(tech_keywords__icontains=keyword_search)

    amount = ranks.values_list('amount').annotate(Max('amount')).order_by('-amount')
    items = ranks.order_by('-amount')

    top_earners = ''
    technologies = set()
    for profile_keywords in ranks.values_list('tech_keywords'):
        for techs in profile_keywords:
            for tech in techs:
                technologies.add(tech)

    if amount:
        amount_max = amount[0][0]
        top_earners = ranks.order_by('-amount')[0:5].values_list('github_username', flat=True)
        top_earners = ['@' + username for username in top_earners]
        top_earners = f'The top earners of this period are {", ".join(top_earners)}'
    else:
        amount_max = 0

    profile_keys = ['_tokens', '_keywords', '_cities', '_countries', '_continents']
    is_linked_to_profile = any(sub in key for sub in profile_keys)

    cadence_ui = cadence if cadence != 'all' else 'All-Time'
    page_title = f'{cadence_ui.title()} {keyword_search.title()} Leaderboard: {title.title()}'
    context = {
        'items': items[0:limit],
        'nav': 'home',
        'titles': titles,
        'cadence': cadence,
        'selected': title,
        'is_linked_to_profile': is_linked_to_profile,
<<<<<<< HEAD
        'title': f'{keyword_search} Leaderboard: {title}',
        'card_title': f'{keyword_search} Leaderboard: {title}',
=======
        'title': page_title,
        'card_title': page_title,
>>>>>>> 7ab6444a
        'card_desc': f'See the most valued members in the Gitcoin community recently . {top_earners}',
        'action_past_tense': 'Transacted' if 'submitted' in key else 'bountied',
        'amount_max': amount_max,
        'podium_items': items[:5] if items else [],
        'technologies': technologies,
        'active': 'leaderboard',
        'keyword_search': keyword_search,
        'cadences': cadences,
    }

    return TemplateResponse(request, 'leaderboard.html', context)

@staff_member_required
def day_email_campaign(request, day):
    if day not in list(range(1, 3)):
        raise Http404
    response_html, _, _, = render_nth_day_email_campaign('foo@bar.com', day, 'staff member')
    return HttpResponse(response_html)<|MERGE_RESOLUTION|>--- conflicted
+++ resolved
@@ -671,27 +671,7 @@
 
     """
     cadences = ['all', 'weekly', 'monthly', 'quarterly', 'yearly']
-<<<<<<< HEAD
-
-    keyword_search = request.GET.get('keyword', '')
-    limit = request.GET.get('limit', 25)
-    cadence = request.GET.get('cadence', 'quarterly')
-    titles = {
-        f'{cadence}_payers': _('Top Funders'),
-        f'{cadence}_earners': _('Top Coders'),
-        f'{cadence}_orgs': _('Top Orgs'),
-        f'{cadence}_tokens': _('Top Tokens'),
-        f'{cadence}_keywords': _('Top Keywords'),
-        f'{cadence}_kudos': _('Top Kudos'),
-        f'{cadence}_cities': _('Top Cities'),
-        f'{cadence}_countries': _('Top Countries'),
-        f'{cadence}_continents': _('Top Continents'),
-    }
-
-    if not key:
-        key = f'{cadence}_earners'
-
-=======
+
 
     keyword_search = request.GET.get('keyword', '')
     keyword_search = '' if keyword_search == 'all' else keyword_search
@@ -716,7 +696,6 @@
 
     if not key:
         key = f'earners'
->>>>>>> 7ab6444a
 
     if key not in titles.keys():
         raise Http404
@@ -757,13 +736,8 @@
         'cadence': cadence,
         'selected': title,
         'is_linked_to_profile': is_linked_to_profile,
-<<<<<<< HEAD
-        'title': f'{keyword_search} Leaderboard: {title}',
-        'card_title': f'{keyword_search} Leaderboard: {title}',
-=======
         'title': page_title,
         'card_title': page_title,
->>>>>>> 7ab6444a
         'card_desc': f'See the most valued members in the Gitcoin community recently . {top_earners}',
         'action_past_tense': 'Transacted' if 'submitted' in key else 'bountied',
         'amount_max': amount_max,
