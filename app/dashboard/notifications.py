--- conflicted
+++ resolved
@@ -1,23 +1,14 @@
-<<<<<<< HEAD
-=======
-# encoding=utf8
 import logging
 import random
-import re
-import sys
-from urlparse import urlparse
-
 from django.conf import settings
-
+import twitter
 import requests
 import tinyurl
-import twitter
+from urllib import parse
 from app.github import post_issue_comment
 from slackclient import SlackClient
-
-reload(sys)
-sys.setdefaultencoding('utf8')
->>>>>>> 37e423a9
+import re
+
 '''
     Copyright (C) 2017 Gitcoin Core 
 
@@ -35,15 +26,6 @@
     along with this program. If not, see <http://www.gnu.org/licenses/>.
 
 '''
-
-import logging
-from django.conf import settings
-import twitter
-import requests
-from urllib import parse
-from app.github import post_issue_comment
-from slackclient import SlackClient
-import re
 
 
 
