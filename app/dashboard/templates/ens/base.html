{% load i18n static cookielaw_tags pipeline %}
<!DOCTYPE HTML>
<html>
  <head>
    <title>{% trans "ENS Subdomains | Gitcoin" %}</title>
    {% include 'shared/cards_pic.html' with title='Gitcoin | _you_.gitcoin.eth ENS Subdomains'  card_desc='*NEW* Register `_you_.gitcoin.eth` with one click for free' avatar_url="https://gitcoin.co/static/v2/images/ens_gitcoin.png"  %}
    <meta charset="utf-8" />
    <meta name=viewport content="width=device-width,initial-scale=1,maximum-scale=1,user-scalable=no">
    <meta name="theme-color" content="#ffffff">
<<<<<<< HEAD
    <!--[if lte IE 8]><script src="{% static "yge/js/html5shiv.js" %}"></script><![endif]-->
    {% stylesheet 'ens' %}
=======
    <!--[if lte IE 8]><script src="{% static "onepager/js/html5shiv.js" %}"></script><![endif]-->
    <link rel="stylesheet" href="{% static "v2/css/bootstrap.min.css" %}" crossorigin="anonymous">
    <link rel="stylesheet" href="{% static "v2/css/gitcoin.css" %}">
    <link rel="stylesheet" href="{% static "onepager/css/main.css" %}">
    <link rel="stylesheet" href="{% static "v2/css/box_redeem.css" %}">
    <link rel="stylesheet" href="{% static "v2/css/rain.css" %}">
    <link rel="stylesheet" href="{% static "v2/css/forms/button.css" %}">
    <link rel="stylesheet" href="{% static "v2/css/external_bounties/checkboxes.css" %}">
    <link rel="stylesheet" href="{% static "v2/css/jquery.select2.min.css" %}">
    <link rel="stylesheet" href="{% static "cookielaw/css/cookielaw.css" %}">
>>>>>>> 2132072a
    <script src="{% static "v2/js/jquery.js" %}"></script>
    <script src="{% static "v2/js/work_with_gitcoin.js" %}"></script>
    <!--[if lte IE 9]><link rel="stylesheet" href="{% static "onepager/css/ie9.css" %}"><![endif]-->
    <!--[if lte IE 8]><link rel="stylesheet" href="{% static "onepager/css/ie8.css" %}"><![endif]-->
    <noscript><link rel="stylesheet" href="{% static "onepager/css/noscript.css" %}"></noscript>
    {% include 'shared/favicon.html' %}
    <style>
      #upper_left p{
        color: white;
      }
      #upper_left{
        border-radius: 5px;
      }
      #main header{
        min-height: 200px;
      }
    </style>
  </head>
  <body class="{{class}}">
    {% block 'world' %}
    {% endblock %}
    {% include 'shared/rain.html' with class="color" %}
    {% include 'shared/rain.html' with class="color" %}
    <!-- Wrapper -->
    <div id="wrapper" class="pt-1">
      {% include 'shared/onepager_auth.html' with source='authed' %}
      {% cookielaw_banner %}
      <!-- Main -->
      {% block 'main' %}
      {% endblock %}
      <!-- Footer -->
      <footer id="footer">
        <ul class="copyright">
          <li>
            <a href="/">&copy; {% trans "Gitcoin.co" %}</a>
          </li>
          <li>
            {% blocktrans %}Made with <3 &amp; bounties by <a href="https://github.com/gitcoinco/web/pull/509" target="_blank" rel="noopener noreferrer" class="pull-request-link">Scottydelta and Gitcoin Core</a>{% endblocktrans %}
          </li>
        </ul>
      </footer>
    </div>
    <!-- Scripts -->
    {% block 'scripts' %}
    {% endblock %}
    {% include 'shared/twitter.html'  %}
    <script src="{% static "v2/js/jquery.select2.min.js" %}"></script>
    <script src="{% static "cookielaw/js/cl.js" %}"></script>
  </body>
</html><|MERGE_RESOLUTION|>--- conflicted
+++ resolved
@@ -7,21 +7,8 @@
     <meta charset="utf-8" />
     <meta name=viewport content="width=device-width,initial-scale=1,maximum-scale=1,user-scalable=no">
     <meta name="theme-color" content="#ffffff">
-<<<<<<< HEAD
     <!--[if lte IE 8]><script src="{% static "yge/js/html5shiv.js" %}"></script><![endif]-->
     {% stylesheet 'ens' %}
-=======
-    <!--[if lte IE 8]><script src="{% static "onepager/js/html5shiv.js" %}"></script><![endif]-->
-    <link rel="stylesheet" href="{% static "v2/css/bootstrap.min.css" %}" crossorigin="anonymous">
-    <link rel="stylesheet" href="{% static "v2/css/gitcoin.css" %}">
-    <link rel="stylesheet" href="{% static "onepager/css/main.css" %}">
-    <link rel="stylesheet" href="{% static "v2/css/box_redeem.css" %}">
-    <link rel="stylesheet" href="{% static "v2/css/rain.css" %}">
-    <link rel="stylesheet" href="{% static "v2/css/forms/button.css" %}">
-    <link rel="stylesheet" href="{% static "v2/css/external_bounties/checkboxes.css" %}">
-    <link rel="stylesheet" href="{% static "v2/css/jquery.select2.min.css" %}">
-    <link rel="stylesheet" href="{% static "cookielaw/css/cookielaw.css" %}">
->>>>>>> 2132072a
     <script src="{% static "v2/js/jquery.js" %}"></script>
     <script src="{% static "v2/js/work_with_gitcoin.js" %}"></script>
     <!--[if lte IE 9]><link rel="stylesheet" href="{% static "onepager/css/ie9.css" %}"><![endif]-->
