# -*- coding: utf-8 -*-
"""Define the Gitcoin project settings.

Copyright (C) 2018 Gitcoin Core

This program is free software: you can redistribute it and/or modify
it under the terms of the GNU Affero General Public License as published
by the Free Software Foundation, either version 3 of the License, or
(at your option) any later version.

This program is distributed in the hope that it will be useful,
but WITHOUT ANY WARRANTY; without even the implied warranty of
MERCHANTABILITY or FITNESS FOR A PARTICULAR PURPOSE. See the
GNU Affero General Public License for more details.

You should have received a copy of the GNU Affero General Public License
along with this program. If not, see <http://www.gnu.org/licenses/>.

"""
import socket
from datetime import timedelta

from django.http import Http404
from django.utils.translation import gettext_lazy as _

import environ
import rollbar
<<<<<<< HEAD
=======
from easy_thumbnails.conf import Settings as easy_thumbnails_defaults
>>>>>>> 0d301736

root = environ.Path(__file__) - 2  # Set the base directory to two levels.
env = environ.Env(DEBUG=(bool, False), )  # set default values and casting
env.read_env(str(root.path('app/.env')))  # reading .env file

DEBUG = env.bool('DEBUG', default=True)
ENV = env('ENV', default='local')
DEBUG_ENVS = env.list('DEBUG_ENVS', default=['local', 'stage', 'test'])
IS_DEBUG_ENV = ENV in DEBUG_ENVS
HOSTNAME = env('HOSTNAME', default=socket.gethostname())
BASE_URL = env('BASE_URL', default='http://localhost:8000/')
SECRET_KEY = env('SECRET_KEY', default='YOUR-SupEr-SecRet-KeY')
ADMINS = (env.tuple('ADMINS', default=('TODO', 'todo@todo.net')))
BASE_DIR = root()

# Ratelimit
RATELIMIT_ENABLE = env.bool('RATELIMIT_ENABLE', default=True)
RATELIMIT_USE_CACHE = env('RATELIMIT_USE_CACHE', default='default')
RATELIMIT_VIEW = env('RATELIMIT_VIEW', default='tdi.views.ratelimited')

ALLOWED_HOSTS = env.list('ALLOWED_HOSTS', default=['*'])
CSRF_TRUSTED_ORIGINS = env.list('CSRF_TRUSTED_ORIGINS', default=['localhost'])

# Notifications - Global on / off switch
ENABLE_NOTIFICATIONS_ON_NETWORK = env(
    'ENABLE_NOTIFICATIONS_ON_NETWORK', default='mainnet')


# Application definition
INSTALLED_APPS = [
    'corsheaders',
    'django.contrib.admin',
    'django.contrib.auth',
    'django.contrib.contenttypes',
    'django.contrib.sessions',
    'django.contrib.messages',
    'whitenoise.runserver_nostatic',
    'django.contrib.staticfiles',
    'storages',
    'social_django',
    'django.contrib.humanize',
    'django.contrib.sitemaps',
    'django.contrib.sites',
    'django_extensions',
    'easy_thumbnails',
    'app',
    'retail',
    'rest_framework',
    'bootstrap3',
    'django_celery_beat',
    'marketing',
    'economy',
    'dashboard',
    'faucet',
    'tdi',
    'gas',
    'github',
    'legacy',
    'chartit',
    'email_obfuscator',
    'linkshortener',
    'credits',
    'gitcoinbot',
    'external_bounties',
    'dataviz',
    'ethos',
]

MIDDLEWARE = [
    'corsheaders.middleware.CorsMiddleware',
    'django.middleware.security.SecurityMiddleware',
    'whitenoise.middleware.WhiteNoiseMiddleware',
    'django.contrib.sessions.middleware.SessionMiddleware',
    'django.middleware.locale.LocaleMiddleware',
    'django.middleware.common.CommonMiddleware',
    'django.middleware.csrf.CsrfViewMiddleware',
    'django.contrib.auth.middleware.AuthenticationMiddleware',
    'django.contrib.messages.middleware.MessageMiddleware',
    'django.middleware.clickjacking.XFrameOptionsMiddleware',
    'ratelimit.middleware.RatelimitMiddleware',
    'social_django.middleware.SocialAuthExceptionMiddleware',
]

CORS_ORIGIN_ALLOW_ALL = False

ROOT_URLCONF = env('ROOT_URLCONF', default='app.urls')

AUTHENTICATION_BACKENDS = (
    'social_core.backends.github.GithubOAuth2',  # for Github authentication
    'django.contrib.auth.backends.ModelBackend',
)

TEMPLATES = [
    {
        'BACKEND': 'django.template.backends.django.DjangoTemplates',
        'DIRS': [
            'retail/templates/',
            'external_bounties/templates/',
            'dataviz/templates',
        ],
        'APP_DIRS': True,
        'OPTIONS': {
            'context_processors': [
                'django.template.context_processors.debug',
                'django.template.context_processors.request',
                'django.contrib.auth.context_processors.auth',
                'django.contrib.messages.context_processors.messages',
                'app.context.insert_settings',
                'social_django.context_processors.backends',
                'social_django.context_processors.login_redirect',
            ],
        },
    },
]

SITE_ID = env.int('SITE_ID', default=1)
WSGI_APPLICATION = env('WSGI_APPLICATION', default='app.wsgi.application')

# Database
# https://docs.djangoproject.com/en/1.11/ref/settings/#databases
DATABASES = {'default': env.db()}

# Password validation
# https://docs.djangoproject.com/en/1.11/ref/settings/#auth-password-validators
AUTH_PASSWORD_VALIDATORS = [
    {
        'NAME': 'django.contrib.auth.password_validation.UserAttributeSimilarityValidator',
    },
    {
        'NAME': 'django.contrib.auth.password_validation.MinimumLengthValidator',
    },
    {
        'NAME': 'django.contrib.auth.password_validation.CommonPasswordValidator',
    },
    {
        'NAME': 'django.contrib.auth.password_validation.NumericPasswordValidator',
    },
]

REST_FRAMEWORK = {
    # Use Django's standard `django.contrib.auth` permissions,
    # or allow read-only access for unauthenticated users.
    'DEFAULT_FILTER_BACKENDS': ('django_filters.rest_framework.DjangoFilterBackend', ),
    'DEFAULT_THROTTLE_CLASSES': ('rest_framework.throttling.AnonRateThrottle', ),
    'DEFAULT_THROTTLE_RATES': {
        'anon': '1000/day',
    },
    'DEFAULT_PERMISSION_CLASSES': [
        'rest_framework.permissions.DjangoModelPermissionsOrAnonReadOnly'
    ],
    'DEFAULT_AUTHENTICATION_CLASSES': []
}

# Internationalization
# https://docs.djangoproject.com/en/1.11/topics/i18n/
LANGUAGE_CODE = env('LANGUAGE_CODE', default='en-us')
USE_I18N = env.bool('USE_I18N', default=True)
USE_L10N = env.bool('USE_L10N', default=True)
USE_TZ = env.bool('USE_TZ', default=True)
TIME_ZONE = env.str('TIME_ZONE', default='UTC')

LOCALE_PATHS = (
    'locale',
)

LANGUAGES = [
    ('en', _('English'))
]

if ENV not in ['local', 'test']:
    LOGGING = {
        'version': 1,
        'disable_existing_loggers': False,
        'filters': {
            'require_debug_is_false': {
                '()': 'django.utils.log.RequireDebugFalse'
            },
        },
        'handlers': {
            'console': {
                'class': 'logging.StreamHandler',
            },
            'mail_admins': {
                'level': 'ERROR',
                'class': 'django.utils.log.AdminEmailHandler',
                'include_html': True,
            }
        },
        'loggers': {
            'django': {
                'handlers': ['console', 'mail_admins'],
                'propagate': True,
                'filters': ['require_debug_is_false'],
                'level': env('DJANGO_LOG_LEVEL', default='INFO'),
            },
        },
    }
    LOGGING['loggers']['django.request'] = LOGGING['loggers']['django']
    for ia in INSTALLED_APPS:
        LOGGING['loggers'][ia] = LOGGING['loggers']['django']
else:
    LOGGING = {}

GEOIP_PATH = env('GEOIP_PATH', default='/usr/share/GeoIP/')

DEFAULT_FILE_STORAGE = 'storages.backends.s3boto3.S3Boto3Storage'
THUMBNAIL_DEFAULT_STORAGE = DEFAULT_FILE_STORAGE

# Static files (CSS, JavaScript, Images)
# https://docs.djangoproject.com/en/1.11/howto/static-files/
STATICFILES_STORAGE = env('STATICFILES_STORAGE', default='app.static_storage.SilentFileStorage')
STATICFILES_DIRS = env.tuple('STATICFILES_DIRS', default=('assets/', ))
STATIC_ROOT = root('static')

STATIC_HOST = env('STATIC_HOST', default='')
STATIC_URL = STATIC_HOST + env('STATIC_URL', default='/static/')

THUMBNAIL_PROCESSORS = easy_thumbnails_defaults.THUMBNAIL_PROCESSORS + (
    'ethos.thumbnail_processors.circular_processor', )

THUMBNAIL_ALIASES = {
    '': {
        'graph_node': {
            'size': (30, 30),
            'crop': True
        },
        'graph_node_circular': {
            'size': (30, 30),
            'crop': True,
            'circle': True
        }
    }
}

CACHES = {'default': env.cache()}

# HTTPS Handling
SECURE_HSTS_INCLUDE_SUBDOMAINS = env.bool('SECURE_HSTS_INCLUDE_SUBDOMAINS', default=True)
SECURE_HSTS_PRELOAD = env.bool('SECURE_HSTS_PRELOAD', default=True)
SECURE_HSTS_SECONDS = env.int('SECURE_HSTS_SECONDS', default=3600)
SECURE_SSL_REDIRECT = env.bool('SECURE_SSL_REDIRECT', default=False)

CSRF_COOKIE_SECURE = env.bool('CSRF_COOKIE_SECURE', default=False)
CSRF_COOKIE_HTTPONLY = env.bool('CSRF_COOKIE_HTTPONLY', default=True)
SESSION_COOKIE_SECURE = env.bool('SESSION_COOKIE_SECURE', default=False)
SECURE_BROWSER_XSS_FILTER = env.bool('SECURE_BROWSER_XSS_FILTER', default=True)
SECURE_CONTENT_TYPE_NOSNIFF = env.bool('SECURE_CONTENT_TYPE_NOSNIFF', default=True)
X_FRAME_OPTIONS = env('X_FRAME_OPTIONS', default='DENY')

# Email Integrations
CONTACT_EMAIL = env('CONTACT_EMAIL', default='') # TODO
PERSONAL_CONTACT_EMAIL = env('PERSONAL_CONTACT_EMAIL', default='you@foo.bar')
SENDGRID_API_KEY = env('SENDGRID_API_KEY', default='') # TODO - Required to send email.
EMAIL_HOST = env('EMAIL_HOST', default='smtp.sendgrid.net')
EMAIL_HOST_USER = env('EMAIL_HOST_USER', default='') # TODO
EMAIL_HOST_PASSWORD = env('EMAIL_HOST_PASSWORD', default='') # TODO
EMAIL_PORT = env.int('EMAIL_PORT', default=587)
EMAIL_USE_TLS = env.bool('EMAIL_USE_TLS', default=True)
SERVER_EMAIL = env('SERVER_EMAIL', default='server@TODO.co')

# IMAP Settings
IMAP_EMAIL = env('IMAP_EMAIL', default='<email>')
IMAP_PASSWORD = env('IMAP_PASSWORD', default='<password>')

# Mailchimp Integration
MAILCHIMP_USER = env('MAILCHIMP_USER', default='')
MAILCHIMP_API_KEY = env('MAILCHIMP_API_KEY', default='')
MAILCHIMP_LIST_ID = env('MAILCHIMP_LIST_ID', default='')

# Github
GITHUB_API_BASE_URL = env('GITHUB_API_BASE_URL', default='https://api.github.com')
GITHUB_AUTH_BASE_URL = env('GITHUB_AUTH_BASE_URL', default='https://github.com/login/oauth/authorize')
GITHUB_TOKEN_URL = env('GITHUB_TOKEN_URL', default='https://github.com/login/oauth/access_token')
GITHUB_SCOPE = env('GITHUB_SCOPE', default='read:user,user:email,read:org')
GITHUB_CLIENT_ID = env('GITHUB_CLIENT_ID', default='') # TODO
GITHUB_CLIENT_SECRET = env('GITHUB_CLIENT_SECRET', default='') # TODO
GITHUB_API_USER = env('GITHUB_API_USER', default='') # TODO
GITHUB_API_TOKEN = env('GITHUB_API_TOKEN', default='') # TODO
GITHUB_APP_NAME = env('GITHUB_APP_NAME', default='gitcoin-local')

# Social Auth
LOGIN_URL = 'gh_login'
LOGOUT_URL = 'logout'
LOGIN_REDIRECT_URL = 'explorer'
SOCIAL_AUTH_LOGIN_REDIRECT_URL = 'explorer'
SOCIAL_AUTH_GITHUB_KEY = GITHUB_CLIENT_ID
SOCIAL_AUTH_GITHUB_SECRET = GITHUB_CLIENT_SECRET
SOCIAL_AUTH_POSTGRES_JSONFIELD = True
SOCIAL_AUTH_ADMIN_USER_SEARCH_FIELDS = ['username', 'first_name', 'last_name', 'email']
SOCIAL_AUTH_GITHUB_SCOPE = [
    'read:public_repo',
    'read:org',
    'read:user',
    'user:email',
]

SOCIAL_AUTH_PIPELINE = (
    'social_core.pipeline.social_auth.social_details',
    'social_core.pipeline.social_auth.social_uid',
    'social_core.pipeline.social_auth.auth_allowed',
    'social_core.pipeline.social_auth.social_user',
    'social_core.pipeline.user.get_username',
    'social_core.pipeline.user.create_user',
    'app.pipeline.save_profile',
    'social_core.pipeline.social_auth.associate_user',
    'social_core.pipeline.social_auth.load_extra_data',
    'social_core.pipeline.user.user_details',
)

# Gitter
GITTER_TOKEN = env('GITTER_TOKEN', default=False)

# optional: only needed if you run the gitcoinbot app
# Setup instructions: https://github.com/gitcoinco/web/blob/master/app/gitcoinbot/README.md
GITCOINBOT_APP_ID = env('GITCOINBOT_APP_ID', default='')
GITCOIN_BOT_CERT_PATH = env('GITCOIN_BOT_CERT_PATH', default='')
SECRET_KEYSTRING = ''
if GITCOIN_BOT_CERT_PATH:
    with open(str(root.path(GITCOIN_BOT_CERT_PATH))) as f:
        SECRET_KEYSTRING = f.read()

GITCOIN_SLACK_ICON_URL = 'https://gitcoin.co/static/v2/images/helmet.png'

# Twitter Integration
TWITTER_CONSUMER_KEY = env('TWITTER_CONSUMER_KEY', default='') # TODO
TWITTER_CONSUMER_SECRET = env('TWITTER_CONSUMER_SECRET', default='') # TODO
TWITTER_ACCESS_TOKEN = env('TWITTER_ACCESS_TOKEN', default='') # TODO
TWITTER_ACCESS_SECRET = env('TWITTER_ACCESS_SECRET', default='') # TODO
TWITTER_USERNAME = env('TWITTER_USERNAME', default='') # TODO

# Slack Integration
# optional: only needed if you slack things
SLACK_TOKEN = env('SLACK_TOKEN', default='') # TODO
SLACK_WELCOMEBOT_TOKEN = env('SLACK_WELCOMEBOT_TOKEN', default='') # TODO

# Reporting Integrations
MIXPANEL_TOKEN = env('MIXPANEL_TOKEN', default='')

GA_PRIVATE_KEY_PATH = env('GA_PRIVATE_KEY_PATH', default='')
GA_PRIVATE_KEY = ''
if GA_PRIVATE_KEY_PATH:
    with open(str(root.path(GA_PRIVATE_KEY_PATH))) as cert_file:
        GA_PRIVATE_KEY = cert_file.read()

# https://developers.google.com/analytics/devguides/reporting/core/v4/quickstart/service-py
GOOGLE_ANALYTICS_AUTH_JSON = {
    'type': env('GA_TYPE', default='service_account'),
    'project_id': env('GA_PROJECT_ID', default=''),
    'private_key_id': env('GA_PRIVATE_KEY_ID', default=''),
    'private_key': GA_PRIVATE_KEY,
    'client_email': env('GA_CLIENT_EMAIL', default=''),
    'client_id': env('GA_CLIENT_ID', default=''),
    'auth_uri': env('GA_AUTH_URI', default='https://accounts.google.com/o/oauth2/auth'),
    'token_uri': env('GA_TOKEN_URI', default='https://accounts.google.com/o/oauth2/token'),
    'auth_provider_x509_cert_url': env('GA_AUTH_PROVIDER_X509_CERT_URL',
                                       default='https://www.googleapis.com/oauth2/v1/certs'),
    'client_x509_cert_url': env('GA_CLIENT_X509_CERT_URL', default='')
}

# Rollbar - https://rollbar.com/docs/notifier/pyrollbar/#django
ROLLBAR_CLIENT_TOKEN = env('ROLLBAR_CLIENT_TOKEN', default='')  # post_client_item
ROLLBAR_SERVER_TOKEN = env('ROLLBAR_SERVER_TOKEN', default='')  # post_server_item
ROLLBAR = {}

if ROLLBAR_SERVER_TOKEN:
    # Handle rollbar initialization.
    ROLLBAR = {
        'access_token': ROLLBAR_SERVER_TOKEN,
        'environment': ENV,
        'root': BASE_DIR,
        'patch_debugview': False,  # Disable debug view patching.
        'branch': 'master',
        'exception_level_filters': [(Http404, 'ignored')],
        'capture_ip': 'anonymize',
        'capture_username': True,
        'scrub_fields': [
            'pw', 'passwd', 'password', 'secret', 'confirm_password', 'confirmPassword',
            'password_confirmation', 'passwordConfirmation', 'access_token', 'accessToken',
            'auth', 'authentication', 'github_access_token', 'github_client_secret',
            'secret_key', 'twitter_access_token', 'twitter_access_secret', 'twitter_consumer_secret',
            'mixpanel_token', 'slack_verification_token', 'redirect_state', 'slack_token', 'priv_key',
        ],
    }
    MIDDLEWARE.append('rollbar.contrib.django.middleware.RollbarNotifierMiddleware')
    rollbar.init(**ROLLBAR)

# List of github usernames to not count as comments on an issue
IGNORE_COMMENTS_FROM = ['gitcoinbot', ]

# optional: only needed if you run the activity-report management command
AWS_ACCESS_KEY_ID = env('AWS_ACCESS_KEY_ID', default='')
AWS_SECRET_ACCESS_KEY = env('AWS_SECRET_ACCESS_KEY', default='')

AWS_STORAGE_BUCKET_NAME = env('AWS_STORAGE_BUCKET_NAME', default='')
AWS_S3_OBJECT_PARAMETERS = env.dict('AWS_S3_OBJECT_PARAMETERS', default={'CacheControl': 'max-age=86400'})
S3_USE_SIGV4 = env.bool('S3_USE_SIGV4', default=True)
AWS_IS_GZIPPED = env.bool('AWS_IS_GZIPPED', default=True)
AWS_S3_REGION_NAME = env('AWS_S3_REGION_NAME', default='us-west-2')
AWS_S3_SIGNATURE_VERSION = env('AWS_S3_SIGNATURE_VERSION', default='s3v4')
AWS_QUERYSTRING_AUTH = env.bool('AWS_QUERYSTRING_AUTH', default=False)
AWS_S3_FILE_OVERWRITE = env.bool('AWS_S3_FILE_OVERWRITE', default=True)
# AWS_S3_CUSTOM_DOMAIN = env('AWS_S3_CUSTOM_DOMAIN', default='assets.gitcoin.co')

S3_REPORT_BUCKET = env('S3_REPORT_BUCKET', default='') # TODO
S3_REPORT_PREFIX = env('S3_REPORT_PREFIX', default='') # TODO

INSTALLED_APPS += env.list('DEBUG_APPS', default=[])

# Faucet App config
FAUCET_AMOUNT = env.float('FAUCET_AMOUNT', default=.00025)

SENDGRID_EVENT_HOOK_URL = env('SENDGRID_EVENT_HOOK_URL', default='sg_event_process')
GITHUB_EVENT_HOOK_URL = env('GITHUB_EVENT_HOOK_URL', default='github/payload/')

# Web3
WEB3_HTTP_PROVIDER = env('WEB3_HTTP_PROVIDER', default='https://rinkeby.infura.io')

# COLO Coin
COLO_ACCOUNT_ADDRESS = env('COLO_ACCOUNT_ADDRESS', default='')  # TODO
COLO_ACCOUNT_PRIVATE_KEY = env('COLO_ACCOUNT_PRIVATE_KEY', default='')  # TODO

# EthOS
ETHOS_CONTRACT_ADDRESS = env('ETHOS_CONTRACT_ADDRESS', default='')  # TODO
ETHOS_ACCOUNT_ADDRESS = env('ETHOS_ACCOUNT_ADDRESS', default='')  # TODO
ETHOS_ACCOUNT_PRIVATE_KEY = env('ETHOS_ACCOUNT_PRIVATE_KEY', default='')  # TODO

ETHOS_TWITTER_CONSUMER_KEY = env('ETHOS_TWITTER_CONSUMER_KEY', default='')  # TODO
ETHOS_TWITTER_CONSUMER_SECRET = env('ETHOS_TWITTER_CONSUMER_SECRET', default='')  # TODO
ETHOS_TWITTER_ACCESS_TOKEN = env('ETHOS_TWITTER_ACCESS_TOKEN', default='')  # TODO
ETHOS_TWITTER_ACCESS_SECRET = env('ETHOS_TWITTER_ACCESS_SECRET', default='')  # TODO

# Redis
REDIS_HOST = env('REDIS_HOST', default='redis')
REDIS_PORT = env('REDIS_PORT', default='6379')
REDIS_DB = env('REDIS_DB', default='0')

# Celery Configuration
CELERY_BROKER_URL = env('CELERY_BROKER_URL', default=f'redis://{REDIS_HOST}:{REDIS_PORT}/{REDIS_DB}')
CELERY_ACCEPT_CONTENT = ['application/json']
CELERY_RESULT_SERIALIZER = 'json'
CELERY_TASK_SERIALIZER = 'json'
CELERY_VISIBILITY_TIMEOUT = env.int('CELERY_VISIBILITY_TIMEOUT', default=3600)  # Default: 1 hour.
CELERY_POLLING_INTERVAL = env.int('CELERY_POLLING_INTERVAL', default=20)
CELERY_RESULT_BACKEND = env.str('CELERY_RESULT_BACKEND', default=CELERY_BROKER_URL)
CELERY_FANOUT_PATTERNS = env.bool('CELERY_FANOUT_PATTERNS', default=True)
CELERY_FANOUT_PREFIX = env.bool('CELERY_FANOUT_PREFIX', default=False)
BROKER_TRANSPORT_OPTIONS = {
    'fanout_patterns': CELERY_FANOUT_PATTERNS,
    'fanout_prefix': CELERY_FANOUT_PREFIX,
    'polling_interval': CELERY_POLLING_INTERVAL,
    'visibility_timeout': CELERY_VISIBILITY_TIMEOUT,
}
CELERY_BEAT_SCHEDULE = {
    'session-cleanup': {
        'task': 'dashboard.tasks.sync_profile_data',
        'schedule': timedelta(hours=2)
    }
}

IPFS_HOST = env('IPFS_HOST', default='ipfs')
IPFS_SWARM_PORT = env.int('IPFS_SWARM_PORT', default=4001)
IPFS_UTP_PORT = env.int('IPFS_UTP_PORT', default=4002)
IPFS_API_PORT = env.int('IPFS_API_PORT', default=5001)
IPFS_GATEWAY_PORT = env.int('IPFS_GATEWAY_PORT', default=8080)
IPFS_SWARM_WS_PORT = env.int('IPFS_SWARM_WS_PORT', default=8081)

# Silk Profiling and Performance Monitoring
ENABLE_SILK = env.bool('ENABLE_SILK', default=False)
if ENABLE_SILK:
    INSTALLED_APPS += ['silk']
    MIDDLEWARE.append('silk.middleware.SilkyMiddleware')
    SILKY_PYTHON_PROFILER = env.bool('SILKY_PYTHON_PROFILER', default=True)
    SILKY_PYTHON_PROFILER_BINARY = env.bool('SILKY_PYTHON_PROFILER_BINARY', default=False)
    SILKY_AUTHENTICATION = env.bool('SILKY_AUTHENTICATION', default=False)
    SILKY_AUTHORISATION = env.bool('SILKY_AUTHORISATION', default=False)
    SILKY_META = env.bool('SILKY_META', default=True)
    SILKY_INTERCEPT_PERCENT = env.int('SILKY_INTERCEPT_PERCENT', default=50)
    SILKY_MAX_RECORDED_REQUESTS = env.int('SILKY_MAX_RECORDED_REQUESTS', default=10000)
    SILKY_DYNAMIC_PROFILING = env.list('SILKY_DYNAMIC_PROFILING', default=[])
    if ENV == 'stage':
        SILKY_DYNAMIC_PROFILING += [{
            'module': 'dashboard.views',
            'function': 'profile',
            'name': 'Profile View',
        }, {
            'module': 'retail.views',
            'function': 'index',
            'name': 'Index View',
        }]
    SILKY_MAX_RECORDED_REQUESTS_CHECK_PERCENT = env.int(
        'SILKY_MAX_RECORDED_REQUESTS_CHECK_PERCENT', default=10)<|MERGE_RESOLUTION|>--- conflicted
+++ resolved
@@ -25,10 +25,7 @@
 
 import environ
 import rollbar
-<<<<<<< HEAD
-=======
 from easy_thumbnails.conf import Settings as easy_thumbnails_defaults
->>>>>>> 0d301736
 
 root = environ.Path(__file__) - 2  # Set the base directory to two levels.
 env = environ.Env(DEBUG=(bool, False), )  # set default values and casting
