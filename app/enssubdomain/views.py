--- conflicted
+++ resolved
@@ -107,24 +107,14 @@
     resolver_addr = ns.address('resolver.eth')
     signer = Web3.toChecksumAddress(signer)
     txn_hash = None
-<<<<<<< HEAD
     gasPrice = getGasPrice()
-=======
-    gasPrice = recommend_min_gas_price_to_confirm_in_time(
-        1
-    ) * 10**9 if not settings.DEBUG else 15 * 10**9 * gas_multiplier
->>>>>>> f11c358d
     subdomain = f"{github_handle}.{settings.ENS_TLD}"
 
     transaction = {
         'from': Web3.toChecksumAddress(settings.ENS_OWNER_ACCOUNT),
         'value': 0,
         'nonce': nonce,
-<<<<<<< HEAD
-        'gas':  Web3.toHex(RESOLVER_GAS_COST),
-=======
-        'gas': Web3.toHex(100000),
->>>>>>> f11c358d
+        'gas': Web3.toHex(RESOLVER_GAS_COST),
         'gasPrice': Web3.toHex(int(float(gasPrice))),
     }
 
@@ -151,23 +141,13 @@
     owned = settings.ENS_TLD
     label = github_handle
     txn_hash = None
-<<<<<<< HEAD
     gasPrice = getGasPrice()
-=======
-    gasPrice = recommend_min_gas_price_to_confirm_in_time(
-        1
-    ) * 10**9 if not settings.DEBUG else 15 * 10**9 * gas_multiplier
->>>>>>> f11c358d
 
     transaction = {
         'from': Web3.toChecksumAddress(settings.ENS_OWNER_ACCOUNT),
         'value': 0,
         'nonce': nonce,
-<<<<<<< HEAD
-        'gas':  Web3.toHex(OWNER_GAS_COST),
-=======
-        'gas': Web3.toHex(100000),
->>>>>>> f11c358d
+        'gas': Web3.toHex(OWNER_GAS_COST),
         'gasPrice': Web3.toHex(int(float(gasPrice))),
     }
 
@@ -196,23 +176,14 @@
     resolver_addr = ns.address('resolver.eth')
     signer = Web3.toChecksumAddress(signer)
     txn_hash = None
-<<<<<<< HEAD
     gasPrice = getGasPrice()
-=======
-    gasPrice = recommend_min_gas_price_to_confirm_in_time(1) * 10**9 if \
-        not settings.DEBUG else 15 * 10**9 * gas_multiplier
->>>>>>> f11c358d
     subdomain = f"{github_handle}.{settings.ENS_TLD}"
 
     transaction = {
         'from': Web3.toChecksumAddress(settings.ENS_OWNER_ACCOUNT),
         'value': 0,
         'nonce': nonce,
-<<<<<<< HEAD
-        'gas':  Web3.toHex(SET_ADDRESS_GAS_COST),
-=======
-        'gas': Web3.toHex(100000),
->>>>>>> f11c358d
+        'gas': Web3.toHex(SET_ADDRESS_GAS_COST),
         'gasPrice': Web3.toHex(int(float(gasPrice))),
     }
 
@@ -280,7 +251,6 @@
         recovered_signer = w3.eth.account.recoverHash(message_hash, signature=signedMsg).lower()
         if recovered_signer != signer:
             return JsonResponse({'success': False, 'msg': _('Sign Mismatch Error')})
-<<<<<<< HEAD
         if not request.user.profile.trust_profile and request.user.profile.github_created_on > (timezone.now() - timezone.timedelta(days=7)):
             return JsonResponse({'success': False, 'msg': _('For SPAM prevention reasons, you may not perform this action right now.  Please contact support if you believe this message is in error.')})
 
@@ -310,26 +280,6 @@
             )
         return JsonResponse(
             {'success': True, 'msg': _('Your request has been submitted. Please wait for the transaction to mine!')})
-=======
-        if not request.user.profile.trust_profile and request.user.profile.github_created_on > (
-            timezone.now() - timezone.timedelta(days=7)
-        ):
-            return JsonResponse({
-                'success': False,
-                'msg':
-                    _(
-                        'For SPAM prevention reasons, you may not perform this action right now.  '
-                        'Please contact support if you believe this message is in error.'
-                    )
-            })
-
-        helper_process_registration(signer, github_handle, signedMsg)
-
-        return JsonResponse({
-            'success': True,
-            'msg': _('Your request has been submitted. Please wait for the transaction to mine!')
-        })
->>>>>>> f11c358d
     return handle_default_response(request, github_handle)
 
 
