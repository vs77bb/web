.button {
  border: none;
  border-radius: 2px;
  box-shadow: 0 2px 4px rgba(0, 0, 0, 0.5);
  color: #fff;
  cursor: pointer;
  font-size: 14px;
  font-family: 'Muli', sans-serif;
  font-weight: 300;
  padding: 10px 20px;
  -webkit-appearance: none;
}

.button:hover {
  color: #fff;
  text-decoration: none;
}

.button:disabled,
.button:disabled:hover,
.button--primary.button.disabled,
.button--primary.button.disabled:hover {
  background-color: rgba(79, 79, 79, 0.26);
  box-shadow: none;
  color: rgba(0, 0, 0, 0.26);
  border-color: rgba(0,0,0, 0.3);
}

.button--primary {
  background-color: #0D0764;
}

.button--primary:hover {
  background-color: #280076;
}

.button--primary:active {
  background-color: #1B0050;
}

.button--primary-o {
  background-color: #fff;
  border: 1px solid #0D0764;
  color: #0D0764;
  padding: 9px 18px;
}

.button--primary-o:hover {
  color: #0D0764;
}

.button--warning {
  background-color: #ca001a;
}

<<<<<<< HEAD
.button--full {
  width: 100%;
=======
.button--warning:hover {
  background-color: #d43247;
>>>>>>> 5bea96e0
}<|MERGE_RESOLUTION|>--- conflicted
+++ resolved
@@ -53,11 +53,10 @@
   background-color: #ca001a;
 }
 
-<<<<<<< HEAD
 .button--full {
   width: 100%;
-=======
+}
+
 .button--warning:hover {
   background-color: #d43247;
->>>>>>> 5bea96e0
 }