--- conflicted
+++ resolved
@@ -28,29 +28,30 @@
 from django.utils.translation import gettext_lazy as _
 from django.views.decorators.csrf import csrf_exempt
 
-<<<<<<< HEAD
 from dashboard.utils import generate_pub_priv_keypair, get_web3
 from dashboard.views import record_user_action
 from gas.utils import recommend_min_gas_price_to_confirm_in_time
-from github.utils import (
-    get_auth_url, get_emails_master, get_github_primary_email, get_github_user_data, is_github_token_valid,
+from git.utils import (
+    get_emails_master, get_github_primary_email,
 )
 from marketing.mails import (
     admin_contact_funder, bounty_uninterested, start_work_approved, start_work_new_applicant, start_work_rejected,
 )
-=======
-from dashboard.abi import erc20_abi
-from dashboard.views import record_user_action
-from gas.utils import recommend_min_gas_price_to_confirm_in_time
-from git.utils import get_github_emails, get_github_primary_email
->>>>>>> 98bb4a03
 from ratelimit.decorators import ratelimit
 from retail.helpers import get_ip
 from web3 import Web3
 
-from .models import Activity, Bounty, Profile, Tip
-from .notifications import maybe_market_tip_to_email, maybe_market_tip_to_github, maybe_market_tip_to_slack
-from .utils import generate_pub_priv_keypair, get_web3
+from .models import (
+    Activity, Bounty, CoinRedemption, CoinRedemptionRequest, Interest, Profile, ProfileSerializer, Subscription, Tip,
+    Tool, ToolVote, UserAction,
+)
+from .notifications import (
+    maybe_market_tip_to_email, maybe_market_tip_to_github, maybe_market_tip_to_slack, maybe_market_to_github,
+    maybe_market_to_slack, maybe_market_to_twitter, maybe_market_to_user_discord, maybe_market_to_user_slack,
+)
+from .utils import (
+    get_bounty, get_bounty_id, get_context, has_tx_mined, record_user_action_on_interest, web3_process_bounty,
+)
 
 logging.basicConfig(level=logging.DEBUG)
 
@@ -94,13 +95,8 @@
         logging.error(f"error in record_tip_activity: profile with github name {github_handle} not found")
         return
     try:
-<<<<<<< HEAD
         kwargs['bounty'] = tip.bounty
     except:
-=======
-        kwargs['bounty'] = Bounty.objects.get(current_bounty=True, network=tip.network, github_url=tip.github_url)
-    except Exception:
->>>>>>> 98bb4a03
         pass
 
     try:
@@ -153,17 +149,13 @@
 @csrf_exempt
 @ratelimit(key='ip', rate='2/m', method=ratelimit.UNSAFE, block=True)
 def receive_tip_v2(request, pk, txid, network):
-<<<<<<< HEAD
     """Handle the receiving of a tip (the POST)
     TODO: Deprecate after v3 has been live for a month
-=======
-    """Handle the receiving of a tip (the POST).
-
->>>>>>> 98bb4a03
-    Returns:
-        TemplateResponse: The UI with the tip confirmed.
-
-    """
+    Returns:
+        TemplateResponse: the UI with the tip confirmed
+
+    """
+
     tip = Tip.objects.get(web3_type='v2', metadata__priv_key=pk, txid=txid, network=network)
 
     if tip.receive_txid:
@@ -173,13 +165,13 @@
     if not_mined_yet:
         messages.info(request, f'This tx {tip.txid}, is still mining.  Please wait a moment before submitting the receive form.')
 
+    """Receive a tip."""
     if request.POST and not tip.receive_txid:
         params = request.POST
 
         # db mutations
         try:
             address = params['forwarding_address']
-<<<<<<< HEAD
             tip.receive_txid = tip.payout_to(address)
             tip.receive_address = address
             tip.received_on = timezone.now()
@@ -228,45 +220,6 @@
     """Receive a tip."""
     if request.GET.get('receive_txid') and not tip.receive_txid:
         params = request.GET
-=======
-            if not address or address == '0x0':
-                raise Exception('bad forwarding address')
-
-            # send tokens
-
-            address = Web3.toChecksumAddress(address)
-            w3 = get_web3(tip.network)
-            is_erc20 = tip.tokenName.lower() != 'eth'
-            amount = int(tip.amount_in_wei)
-            gasPrice = recommend_min_gas_price_to_confirm_in_time(25) * 10**9
-            from_address = Web3.toChecksumAddress(tip.metadata['address'])
-            nonce = w3.eth.getTransactionCount(from_address)
-            if is_erc20:
-                # ERC20 contract receive
-                balance = w3.eth.getBalance(from_address)
-                contract = w3.eth.contract(Web3.toChecksumAddress(tip.tokenAddress), abi=erc20_abi)
-                gas = contract.functions.transfer(address, amount).estimateGas({'from': from_address}) + 1
-                gasPrice = gasPrice if ((gas * gasPrice) < balance) else (balance * 1.0 / gas)
-                tx = contract.functions.transfer(address, amount).buildTransaction({
-                    'nonce': nonce,
-                    'gas': w3.toHex(gas),
-                    'gasPrice': w3.toHex(int(gasPrice)),
-                })
-            else:
-                # ERC20 contract receive
-                gas = 100000
-                amount -= gas * int(gasPrice)
-                tx = dict(
-                    nonce=nonce,
-                    gasPrice=w3.toHex(int(gasPrice)),
-                    gas=w3.toHex(gas),
-                    to=address,
-                    value=w3.toHex(amount),
-                    data=b'',
-                )
-            signed = w3.eth.account.signTransaction(tx, tip.metadata['priv_key'])
-            receive_txid = w3.eth.sendRawTransaction(signed.rawTransaction).hex()
->>>>>>> 98bb4a03
 
         # db mutations
         try:
@@ -302,7 +255,7 @@
 @csrf_exempt
 @ratelimit(key='ip', rate='5/m', method=ratelimit.UNSAFE, block=True)
 def send_tip_4(request):
-    """Handle the fourth stage of sending a tip (the POST).
+    """Handle the fourth stage of sending a tip (the POST)
 
     Returns:
         JsonResponse: response with success state.
@@ -315,6 +268,8 @@
 
     is_user_authenticated = request.user.is_authenticated
     from_username = request.user.username if is_user_authenticated else ''
+    primary_from_email = request.user.email if is_user_authenticated else ''
+    access_token = request.user.profile.get_access_token() if is_user_authenticated else ''
     to_emails = []
 
     params = json.loads(request.body)
@@ -358,7 +313,6 @@
     return JsonResponse(response)
 
 
-<<<<<<< HEAD
 def get_profile(handle):
     try:
         to_profile = Profile.objects.get(handle__iexact=handle)
@@ -386,12 +340,10 @@
     return JsonResponse(response)
 
 
-=======
->>>>>>> 98bb4a03
 @csrf_exempt
 @ratelimit(key='ip', rate='5/m', method=ratelimit.UNSAFE, block=True)
 def send_tip_3(request):
-    """Handle the third stage of sending a tip (the POST).
+    """Handle the third stage of sending a tip (the POST)
 
     Returns:
         JsonResponse: response with success state.
@@ -426,7 +378,7 @@
     expires_date = timezone.now() + timezone.timedelta(seconds=params['expires_date'])
 
     # db mutations
-    Tip.objects.create(
+    tip = Tip.objects.create(
         emails=to_emails,
         tokenName=params['tokenName'],
         amount=params['amount'],
@@ -464,6 +416,7 @@
         TemplateResponse: Render the submission form.
 
     """
+
     is_user_authenticated = request.user.is_authenticated
     from_username = request.user.username if is_user_authenticated else ''
     primary_from_email = request.user.email if is_user_authenticated else ''
@@ -471,10 +424,11 @@
     params = {
         'issueURL': request.GET.get('source'),
         'class': 'send2',
+        'title': _('Send Tip'),
         'recommend_gas_price': recommend_min_gas_price_to_confirm_in_time(confirm_time_minutes_target),
         'from_email': primary_from_email,
         'from_handle': from_username,
-        'title': _('Send Tip | Gitcoin'),
+        'title': 'Send Tip | Gitcoin',
         'card_desc': 'Send a tip to any github user at the click of a button.',
     }
 
