FROM python:3.7-slim-stretch
ENV PYTHONUNBUFFERED 1

RUN mkdir /code && \
    apt-get update && \
    apt-get install build-essential -y && \
<<<<<<< HEAD
    apt-get install -y --no-install-recommends apt-utils sudo && \
    apt-get install -y --no-install-recommends pgtop libsecp256k1-dev libsecp256k1-0 gettext graphviz libgraphviz-dev wget git dos2unix gcc libc6-dev libc-dev libssl-dev make automake libtool autoconf pkg-config libffi-dev libgdal-dev gdal-bin libgdal20 python3-gdal && \
=======
    apt-get install -y --no-install-recommends apt-utils && \
    apt-get install -y --no-install-recommends tk-dev python3-tk pgtop libsecp256k1-dev libsecp256k1-0 gettext graphviz libgraphviz-dev wget git dos2unix gcc libc6-dev libc-dev libssl-dev make automake libtool autoconf pkg-config libffi-dev libgdal-dev gdal-bin libgdal20 python3-gdal ffmpeg libav-tools x264 x265 && \
>>>>>>> 2132072a
    pip install --upgrade pip wheel setuptools && \
    pip3 install dumb-init && \
    rm -rf /var/lib/apt/lists/*

RUN apt-get update && apt-get install curl -y && \
    curl -sL https://deb.nodesource.com/setup_10.x | sudo -E bash - && \
    apt-get install -y nodejs && \
    npm install -g yuglify uglify-js && \
    npm install --save-dev babel-cli babel-preset-env && \
    apt-get remove curl -y && \
    rm -rf /var/lib/apt/lists/*

RUN git clone --recursive https://github.com/maxmind/libmaxminddb.git && \
    cd libmaxminddb && \
    ./bootstrap && \
    ./configure && \
    make && \
    make check && \
    make install && \
    echo /usr/local/lib  >> /etc/ld.so.conf.d/local.conf && \
    ldconfig

# GeoIP2 Data Files
RUN mkdir -p /usr/share/GeoIP/ && \
    wget http://geolite.maxmind.com/download/geoip/database/GeoLite2-City.mmdb.gz && \
    wget http://geolite.maxmind.com/download/geoip/database/GeoLite2-Country.mmdb.gz && \
    gunzip GeoLite2-City.mmdb.gz && \
    gunzip GeoLite2-Country.mmdb.gz && \
    mv *.mmdb /usr/share/GeoIP/

WORKDIR /code
COPY requirements/ /code/

RUN pip install -r test.txt
COPY bin/docker-command.bash /bin/docker-command.bash
RUN dos2unix /bin/docker-command.bash && \
    apt-get purge -y --auto-remove dos2unix wget gcc libc6-dev libc-dev libssl-dev make automake libtool autoconf pkg-config libffi-dev apt-utils
ENTRYPOINT ["/usr/local/bin/dumb-init", "--"]
CMD ["bash", "/bin/docker-command.bash"]

ARG BUILD_DATETIME
ARG SHA1

LABEL co.gitcoin.description="Gitcoin web application image" \
    co.gitcoin.documentation="https://github.com/gitcoinco/web/blob/master/docs/RUNNING_LOCALLY_DOCKER.md" \
    co.gitcoin.licenses="AGPL-3.0" \
    co.gitcoin.image.revision=$SHA1 \
    co.gitcoin.image.vendor="Gitcoin" \
    co.gitcoin.image.source="https://github.com/gitcoinco/web" \
    co.gitcoin.image.title="Gitcoin Web" \
    co.gitcoin.image.created=$BUILD_DATETIME<|MERGE_RESOLUTION|>--- conflicted
+++ resolved
@@ -4,13 +4,8 @@
 RUN mkdir /code && \
     apt-get update && \
     apt-get install build-essential -y && \
-<<<<<<< HEAD
     apt-get install -y --no-install-recommends apt-utils sudo && \
-    apt-get install -y --no-install-recommends pgtop libsecp256k1-dev libsecp256k1-0 gettext graphviz libgraphviz-dev wget git dos2unix gcc libc6-dev libc-dev libssl-dev make automake libtool autoconf pkg-config libffi-dev libgdal-dev gdal-bin libgdal20 python3-gdal && \
-=======
-    apt-get install -y --no-install-recommends apt-utils && \
     apt-get install -y --no-install-recommends tk-dev python3-tk pgtop libsecp256k1-dev libsecp256k1-0 gettext graphviz libgraphviz-dev wget git dos2unix gcc libc6-dev libc-dev libssl-dev make automake libtool autoconf pkg-config libffi-dev libgdal-dev gdal-bin libgdal20 python3-gdal ffmpeg libav-tools x264 x265 && \
->>>>>>> 2132072a
     pip install --upgrade pip wheel setuptools && \
     pip3 install dumb-init && \
     rm -rf /var/lib/apt/lists/*
