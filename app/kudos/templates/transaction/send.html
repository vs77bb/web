--- conflicted
+++ resolved
@@ -76,12 +76,8 @@
   </header>
   <form id="send_eth">
     <!-- token and amount are not used for kudos -->
-<<<<<<< HEAD
     <input type="hidden" id="token" value="0x0000000000000000000000000000000000000000">
-=======
-    <input type="hidden" id="token" value="0x408c49a91e46311ddc35737f8c1aaea6191f36e0">
     <input type="hidden" id="kudosNetwork" value="{{ kudos.contract.network }}">
->>>>>>> 7f9c6757
     <input type="hidden" id="amount" value="{{ kudos.price_in_eth }}">
     <label for="">{% trans "To:" %} 
       (<a href="#" id="send_to_toggle" class='eth'>{% trans "Send to ETH Address" %}</a>)
