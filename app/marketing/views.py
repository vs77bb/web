# -*- coding: utf-8 -*-
'''
    Copyright (C) 2017 Gitcoin Core

    This program is free software: you can redistribute it and/or modify
    it under the terms of the GNU Affero General Public License as published
    by the Free Software Foundation, either version 3 of the License, or
    (at your option) any later version.

    This program is distributed in the hope that it will be useful,
    but WITHOUT ANY WARRANTY; without even the implied warranty of
    MERCHANTABILITY or FITNESS FOR A PARTICULAR PURPOSE. See the
    GNU Affero General Public License for more details.

    You should have received a copy of the GNU Affero General Public License
    along with this program. If not, see <http://www.gnu.org/licenses/>.

'''
from __future__ import unicode_literals

import json
import math
import random

from django.contrib.admin.views.decorators import staff_member_required
from django.contrib.auth.decorators import login_required
from django.core.validators import validate_email
from django.db.models import Max
from django.http import Http404, HttpResponse, JsonResponse
from django.shortcuts import redirect
from django.template.response import TemplateResponse
from django.urls import reverse
from django.utils import timezone
from django.utils.translation import gettext_lazy as _

from app.utils import sync_profile
from chartit import Chart, DataPool
from dashboard.models import Bounty, Profile, Tip, UserAction
from marketing.mails import new_feedback
from marketing.models import (
    EmailEvent, EmailSubscriber, GithubEvent, Keyword, LeaderboardRank, SlackPresence, SlackUser, Stat,
)
from marketing.utils import get_or_save_email_subscriber
from retail.helpers import get_ip


<<<<<<< HEAD
=======
def filter_types(types, _filters):
    return_me = []
    for t in types:
        add = False
        for f in _filters:
            if f in t:
                add = True
        if add:
            return_me.append(t)

    return return_me


@staff_member_required
def stats(request):
    # get param
    _filter = request.GET.get('filter')
    rollup = request.GET.get('rollup')
    _format = request.GET.get('format', 'chart')

    # types
    types = list(Stat.objects.distinct('key').values_list('key', flat=True))
    types.sort()

    # filters
    if _filter == 'Activity':
        _filters = [
            'tip',
            'bount'
        ]
        types = filter_types(types, _filters)
    if _filter == 'Marketing':
        _filters = [
            'slack',
            'email',
            'whitepaper',
            'twitter'
        ]
        types = filter_types(types, _filters)
    if _filter == 'KPI':
        _filters = [
            'browser_ext_chrome',
            'medium_subscribers',
            'github_stargazers_count',
            'slack_users',
            'email_subscribers_active',
            'bounties_open',
            'bounties_ful',
            'joe_dominance_index_30_count',
            'joe_dominance_index_30_value',
            'turnaround_time_hours_30_days_back',
            'tips',
            'twitter',
            'user_action_Login',
            'bounties_hourly_rate_inusd_last_24_hours',
        ]
        types = filter_types(types, _filters)

    # params
    params = {
        'format': _format,
        'types': types,
        'chart_list': [],
        'filter_params': f"?filter={_filter}&format={_format}&rollup={rollup}",
        'tables': {},
    }

    for t in types:

        # get data
        source = Stat.objects.filter(key=t)
        if rollup == 'daily':
            source = source.filter(created_on__hour=1)
            source = source.filter(created_on__gt=(timezone.now() - timezone.timedelta(days=30)))
        elif rollup == 'weekly':
            source = source.filter(created_on__hour=1, created_on__week_day=1)
            source = source.filter(created_on__gt=(timezone.now() - timezone.timedelta(days=30*3)))
        else:
            source = source.filter(created_on__gt=(timezone.now() - timezone.timedelta(days=2)))

        if source.count():
            # tables
            params['tables'][t] = source

            # charts
            # compute avg
            total = 0
            count = source.count() - 1
            avg = "NA"
            if count > 1:
                for i in range(0, count):
                    total += (source[i+1].val - source[i].val)
                avg = round(total / count, 1)
                avg = str("+{}".format(avg) if avg > 0 else avg)

            chartdata = DataPool(series=[{
                'options': {'source': source},
                'terms': [
                    'created_on',
                    'val'
                ]}])

            cht = Chart(
                datasource=chartdata,
                series_options=[{
                    'options': {
                        'type': 'line',
                        'stacking': False
                    },
                    'terms': {
                        'created_on': ['val']
                    }
                }],
                chart_options={
                    'title': {
                        'text': f'{t} trend ({avg} avg)'
                    },
                    'xAxis': {
                        'title': {
                            'text': 'Time'
                        }
                    }
                })
            params['chart_list'].append(cht)

    types = params['tables'].keys()
    params['chart_list_str'] = ",".join(types)
    params['types'] = types
    return TemplateResponse(request, 'stats.html', params)


def cohort_helper_users(start_time, end_time, data_source):
    if 'profile' in data_source:
        users = Profile.objects.filter(created_on__gte=start_time, created_on__lt=end_time).exclude(github_access_token='').distinct()
    elif data_source == 'slack-online':
        users = SlackUser.objects.filter(created_on__gte=start_time, created_on__lt=end_time).distinct()
    else:
        users = EmailSubscriber.objects.filter(created_on__gte=start_time, created_on__lt=end_time).distinct()
    return users


def cohort_helper_num(inner_start_time, inner_end_time, data_source, users):
    if 'profile' in data_source:
        if data_source == 'profile-githubinteraction':
            num = GithubEvent.objects.filter(
                profile__in=users,
                created_on__gte=inner_start_time,
                created_on__lt=inner_end_time,
                ).distinct('profile').count()
        else:
            event = 'start_work'
            if data_source == 'profile-login':
                event = 'Login'
            if data_source == 'profile-new_bounty':
                event = 'new_bounty'
            num = UserAction.objects.filter(
                profile__in=users,
                created_on__gte=inner_start_time,
                created_on__lt=inner_end_time,
                action=event,
                ).distinct('profile').count()
    elif data_source == 'slack-online':
        num = SlackPresence.objects.filter(
            slackuser__in=users,
            created_on__gte=inner_start_time,
            created_on__lt=inner_end_time,
            status='active',
            ).distinct('slackuser').count()
    else:
        event = data_source.split('-')[1]
        num = EmailEvent.objects.filter(
            email__in=users.values_list('email', flat=True),
            created_on__gte=inner_start_time,
            created_on__lt=inner_end_time,
            event=event,
            ).distinct('email').count()
    return num


def cohort_helper_timedelta(i, period_size):
    if period_size == 'months':
        return {'weeks': 4*i}
    elif period_size == 'quarters':
        return {'weeks': 4*3*i}
    else:
        return {period_size: i}


@staff_member_required
def cohort(request):
    cohorts = {}

    data_source = request.GET.get('data_source', 'slack-online')
    num_periods = request.GET.get('num_periods', 10)
    period_size = request.GET.get('period_size', 'weeks')
    kwargs = {}

    for i in range(1, num_periods):
        start_time = timezone.now() - timezone.timedelta(**cohort_helper_timedelta(i, period_size))
        end_time = timezone.now() - timezone.timedelta(**cohort_helper_timedelta(i-1, period_size))
        users = cohort_helper_users(start_time, end_time, data_source)
        num_entries = users.count()
        usage_by_time_period = {}
        for k in range(1, i):
            inner_start_time = timezone.now() - timezone.timedelta(**cohort_helper_timedelta(k, period_size))
            inner_end_time = timezone.now() - timezone.timedelta(**cohort_helper_timedelta(k-1, period_size))
            num = cohort_helper_num(inner_start_time, inner_end_time, data_source, users)
            pct = round(num/num_entries, 2) if num_entries else 0
            usage_by_time_period[k] = {
                'num': num,
                'pct_float': pct,
                'pct_int': int(pct * 100),
            }
        cohorts[i] = {
            'num': num_entries,
            'start_time': start_time,
            'end_time': end_time,
            'cohort_progression': usage_by_time_period,
        }

    params = {
        'title': "Cohort Analysis",
        'cohorts': cohorts,
        'title_rows': range(1, num_periods-1),
        'args': {
            'data_source': data_source,
            'num_periods': num_periods,
            'period_size': period_size,
        }
    }
    return TemplateResponse(request, 'cohort.html', params)

def funnel_helper_get_data(key, k, daily_source, weekly_source, start_date, end_date):
    if key == 'sessions':
        return sum(daily_source.filter(key='google_analytics_sessions_gitcoin', created_on__gte=start_date, created_on__lt=end_date).values_list('val', flat=True))
    if key == 'email_subscribers':
        return weekly_source.filter(key='email_subscriberse')[k].val - weekly_source.filter(key='email_subscriberse')[k+1].val
    if key == 'bounties_alltime':
        return weekly_source.filter(key='bounties')[k].val - weekly_source.filter(key='bounties')[k+1].val
    if key == 'bounties_fulfilled':
        return weekly_source.filter(key='bounties_fulfilled')[k].val - weekly_source.filter(key='bounties_fulfilled')[k+1].val
    if key == 'email_processed':
        return weekly_source.filter(key='email_processed')[k].val - weekly_source.filter(key='email_processed')[k+1].val
    if key == 'slack_users':
        return weekly_source.filter(key='slack_users')[k].val - weekly_source.filter(key='slack_users')[k+1].val
    if key == 'email_open':
        return weekly_source.filter(key='email_open')[k].val - weekly_source.filter(key='email_open')[k+1].val
    if key == 'email_click':
        return weekly_source.filter(key='email_click')[k].val - weekly_source.filter(key='email_click')[k+1].val
    try:
        return weekly_source.filter(key=key)[k].val - weekly_source.filter(key=key)[k+1].val
    except:
        return 0


@staff_member_required
def funnel(request):

    weekly_source = Stat.objects.filter(created_on__hour=1, created_on__week_day=1).order_by('-created_on')
    daily_source = Stat.objects.filter(created_on__hour=1).order_by('-created_on')
    funnels = [
            {
                'title': 'web => bounties_posted => bounties_fulfilled',
                'keys': [
                    'sessions',
                    'bounties_alltime',
                    'bounties_fulfilled',
                ],
                'data': []
            },
            {
                'title': 'web => bounties_posted => bounties_fulfilled (detail)',
                'keys': [
                    'sessions',
                    'bounties_alltime',
                    'bounties_started_total',
                    'bounties_submitted_total',
                    'bounties_done_total',
                    'bounties_expired_total',
                    'bounties_cancelled_total',
                ],
                'data': []
            },
            {
                'title': 'web session => email_subscribers',
                'keys': [
                    'sessions',
                    'email_subscribers',
                ],
                'data': []
            },
            {
                'title': 'web session => slack',
                'keys': [
                    'sessions',
                    'slack_users',
                ],
                'data': []
            },
            {
                'title': 'web session => create dev grant',
                'keys': [
                    'sessions',
                    'dev_grant',
                ],
                'data': []
            },
            {
                'title': 'email funnel',
                'keys': [
                    'email_processed',
                    'email_open',
                    'email_click',
                ],
                'data': []
            },
    ]

    for funnel in range(0, len(funnels)):
        keys=funnels[funnel]['keys']
        title=funnels[funnel]['title']
        print(title)
        for k in range(0, 10):
            try:
                stats = []
                end_date = weekly_source.filter(key='email_subscriberse')[k].created_on
                start_date = weekly_source.filter(key='email_subscriberse')[k+1].created_on

                for key in keys:
                    stats.append({
                        'key': key,
                        'val': funnel_helper_get_data(key, k, daily_source, weekly_source, start_date, end_date),
                    })

                for i in range(1, len(stats)):
                    try:
                        stats[i]['pct'] = round((stats[i]['val'])/stats[i-1]['val']*100, 1)
                    except:
                        stats[i]['pct'] = 0
                for i in range(0, len(stats)):
                    stats[i]['idx'] = i

                funnels[funnel]['data'].append({
                    'meta': {
                        'start_date': start_date,
                        'end_date': end_date,
                    },
                    'stats': stats,
                    'idx': k,
                })
            except Exception as e:
                print(key, k, e)

    params = {
        'title': "Funnel Analysis",
        'funnels': funnels,
    }
    return TemplateResponse(request, 'funnel.html', params)

settings_navs = [
    {
        'body': 'Email',
        'href': '/settings/email',
    },
    {
        'body': 'Privacy',
        'href': '/settings/privacy',
    },
    {
        'body': 'Matching',
        'href': '/settings/matching',
    },
    {
        'body': 'Feedback',
        'href': '/settings/feedback',
    },
]


>>>>>>> fb7b62df
def settings_helper_get_auth(request, key=None):

    # setup
    github_handle = request.user.username if request.user.is_authenticated else False
    is_logged_in = bool(request.user.is_authenticated)
    es = EmailSubscriber.objects.none()

    # find the user info
    if not key:
        email = request.user.email if request.user.is_authenticated else None
        if not email:
            github_handle = request.user.username if request.user.is_authenticated else None
        if hasattr(request.user, 'profile'):
            if request.user.profile.email_subscriptions.exists():
                es = request.user.profile.email_subscriptions.first()
            if not es or es and not es.priv:
                es = get_or_save_email_subscriber(
                    request.user.email, 'settings', profile=request.user.profile)
    else:
        try:
            es = EmailSubscriber.objects.get(priv=key)
            email = es.email
            level = es.preferences.get('level', False)
        except EmailSubscriber.DoesNotExist:
            pass

    # lazily create profile if needed
    profiles = Profile.objects.filter(handle__iexact=github_handle).exclude(email='') if github_handle else Profile.objects.none()
    profile = None if not profiles.exists() else profiles.first()
    if not profile and github_handle:
        profile = sync_profile(github_handle, user=request.user)

    # lazily create email settings if needed
    if not es:
        if request.user.is_authenticated and request.user.email:
            es = EmailSubscriber.objects.create(
                email=request.user.email,
                source='settings_page',
            )
            es.set_priv()
            es.save()

    return profile, es, request.user, is_logged_in


def privacy_settings(request):

    # setup
    profile, es, user, is_logged_in = settings_helper_get_auth(request)
    suppress_leaderboard = profile.suppress_leaderboard if profile else False
    if not profile:
        login_redirect = redirect('/login/github?next=' + request.get_full_path())
        return login_redirect

    msg = ''
    if request.POST and request.POST.get('submit'):
        if profile:
            profile.suppress_leaderboard = bool(request.POST.get('suppress_leaderboard', False))
            suppress_leaderboard = profile.suppress_leaderboard
            profile.save()

    context = {
        'suppress_leaderboard': suppress_leaderboard,
        'nav': 'internal',
        'active': '/settings/privacy',
        'title': _('Privacy Settings'),
        'navs': settings_navs,
        'is_logged_in': is_logged_in,
        'msg': msg,
    }
    return TemplateResponse(request, 'settings/privacy.html', context)


def matching_settings(request):

    # setup
    profile, es, user, is_logged_in = settings_helper_get_auth(request)
    if not es:
        login_redirect = redirect('/login/github?next=' + request.get_full_path())
        return login_redirect

    msg = ''

    if request.POST and request.POST.get('submit'):
        github = request.POST.get('github', '')
        keywords = request.POST.get('keywords').split(',')
        es.github = github
        es.keywords = keywords
        ip = get_ip(request)
        if not es.metadata.get('ip', False):
            es.metadata['ip'] = [ip]
        else:
            es.metadata['ip'].append(ip)
        es.save()
        msg = "Updated your preferences.  "

    context = {
        'keywords': ",".join(es.keywords),
        'is_logged_in': is_logged_in,
        'autocomplete_keywords': json.dumps(
            [str(key) for key in Keyword.objects.all().values_list('keyword', flat=True)]),
        'nav': 'internal',
        'active': '/settings/matching',
        'title': _('Matching Settings'),
        'navs': settings_navs,
        'msg': msg,
    }
    return TemplateResponse(request, 'settings/matching.html', context)


def feedback_settings(request):

    # setup
    profile, es, user, is_logged_in = settings_helper_get_auth(request)
    if not es:
        login_redirect = redirect('/login/github?next=' + request.get_full_path())
        return login_redirect

    msg = ''
    if request.POST and request.POST.get('submit'):
        comments = request.POST.get('comments', '')[:255]
        has_comment_changed = comments != es.metadata.get('comments','')
        if has_comment_changed:
            new_feedback(es.email, comments)
        es.metadata['comments'] = comments
        ip = get_ip(request)
        if not es.metadata.get('ip', False):
            es.metadata['ip'] = [ip]
        else:
            es.metadata['ip'].append(ip)
        es.save()
        msg = "We've received your feedback. "

    context = {
        'nav': 'internal',
        'active': '/settings/feedback',
        'title': _('Feedback'),
        'navs': settings_navs,
        'msg': msg,
    }
    return TemplateResponse(request, 'settings/feedback.html', context)


def email_settings(request, key):

    # setup
    profile, es, user, is_logged_in = settings_helper_get_auth(request, key)
    if not es:
        login_redirect = redirect('/login/github?next=' + request.get_full_path())
        return login_redirect

    # handle 'noinput' case
    suppress_leaderboard = False
    email = ''
    level = ''
    msg = ''

    if request.POST and request.POST.get('submit'):
        email = request.POST.get('email')
        level = request.POST.get('level')
        validation_passed = True
        try:
            validate_email(email)
        except Exception as e:
            print(e)
            validation_passed = False
            msg = _('Invalid Email')

        if level not in ['lite', 'lite1', 'regular', 'nothing']:
            validation_passed = False
            msg = _('Invalid Level')
        if validation_passed:
            key = get_or_save_email_subscriber(email, 'settings')
            es.preferences['level'] = level
            es.email = email
            ip = get_ip(request)
            es.active = level != 'nothing'
            es.newsletter = level in ['regular', 'lite1']
            if not es.metadata.get('ip', False):
                es.metadata['ip'] = [ip]
            else:
                es.metadata['ip'].append(ip)
            es.save()
            msg = "Updated your preferences.  "
    context = {
        'nav': 'internal',
        'active': '/settings/email',
        'title': _('Email Settings'),
        'es': es,
        'msg': msg,
        'navs': settings_navs,
    }
    return TemplateResponse(request, 'settings/email.html', context)


def _leaderboard(request):
    return leaderboard(request, '')


def leaderboard(request, key=''):
    """Display the leaderboard for top earning or paying profiles.

    Args:
        key (str): The leaderboard display type. Defaults to: quarterly_earners.

    Returns:
        TemplateResponse: The leaderboard template response.

    """
    if not key:
        key = 'quarterly_earners'

    titles = {
        'quarterly_payers': _('Top Payers'),
        'quarterly_earners': _('Top Earners'),
        #        'weekly_fulfilled': 'Weekly Leaderboard: Fulfilled Funded Issues',
        #        'weekly_all': 'Weekly Leaderboard: All Funded Issues',
        #        'monthly_fulfilled': 'Monthly Leaderboard',
        #        'monthly_all': 'Monthly Leaderboard: All Funded Issues',
        #        'yearly_fulfilled': 'Yearly Leaderboard: Fulfilled Funded Issues',
        #        'yearly_all': 'Yearly Leaderboard: All Funded Issues',
        #        'all_fulfilled': 'All-Time Leaderboard: Fulfilled Funded Issues',
        #        'all_all': 'All-Time Leaderboard: All Funded Issues',
        # TODO - also include options for weekly, yearly, and all cadences of earning
    }
    if key not in titles.keys():
        raise Http404

    title = titles[key]
    leadeboardranks = LeaderboardRank.objects.filter(active=True, leaderboard=key)
    amount = leadeboardranks.values_list('amount').annotate(Max('amount')).order_by('-amount')
    items = leadeboardranks.order_by('-amount')
    top_earners = ''

    if amount:
        amount_max = amount[0][0]
        top_earners = leadeboardranks.order_by('-amount')[0:3].values_list('github_username', flat=True)
        top_earners = ['@' + username for username in top_earners]
        top_earners = f'The top earners of this period are {", ".join(top_earners)}'
    else:
        amount_max = 0

    context = {
        'items': items,
        'titles': titles,
        'selected': title,
        'title': f'Leaderboard: {title}',
        'card_title': f'Leaderboard: {title}',
        'card_desc': f'See the most valued members in the Gitcoin community this month. {top_earners}',
        'action_past_tense': 'Transacted' if 'submitted' in key else 'bountied',
        'amount_max': amount_max,
        'podium_items': items[:3] if items else []
    }
    return TemplateResponse(request, 'leaderboard.html', context)<|MERGE_RESOLUTION|>--- conflicted
+++ resolved
@@ -42,368 +42,6 @@
 )
 from marketing.utils import get_or_save_email_subscriber
 from retail.helpers import get_ip
-
-
-<<<<<<< HEAD
-=======
-def filter_types(types, _filters):
-    return_me = []
-    for t in types:
-        add = False
-        for f in _filters:
-            if f in t:
-                add = True
-        if add:
-            return_me.append(t)
-
-    return return_me
-
-
-@staff_member_required
-def stats(request):
-    # get param
-    _filter = request.GET.get('filter')
-    rollup = request.GET.get('rollup')
-    _format = request.GET.get('format', 'chart')
-
-    # types
-    types = list(Stat.objects.distinct('key').values_list('key', flat=True))
-    types.sort()
-
-    # filters
-    if _filter == 'Activity':
-        _filters = [
-            'tip',
-            'bount'
-        ]
-        types = filter_types(types, _filters)
-    if _filter == 'Marketing':
-        _filters = [
-            'slack',
-            'email',
-            'whitepaper',
-            'twitter'
-        ]
-        types = filter_types(types, _filters)
-    if _filter == 'KPI':
-        _filters = [
-            'browser_ext_chrome',
-            'medium_subscribers',
-            'github_stargazers_count',
-            'slack_users',
-            'email_subscribers_active',
-            'bounties_open',
-            'bounties_ful',
-            'joe_dominance_index_30_count',
-            'joe_dominance_index_30_value',
-            'turnaround_time_hours_30_days_back',
-            'tips',
-            'twitter',
-            'user_action_Login',
-            'bounties_hourly_rate_inusd_last_24_hours',
-        ]
-        types = filter_types(types, _filters)
-
-    # params
-    params = {
-        'format': _format,
-        'types': types,
-        'chart_list': [],
-        'filter_params': f"?filter={_filter}&format={_format}&rollup={rollup}",
-        'tables': {},
-    }
-
-    for t in types:
-
-        # get data
-        source = Stat.objects.filter(key=t)
-        if rollup == 'daily':
-            source = source.filter(created_on__hour=1)
-            source = source.filter(created_on__gt=(timezone.now() - timezone.timedelta(days=30)))
-        elif rollup == 'weekly':
-            source = source.filter(created_on__hour=1, created_on__week_day=1)
-            source = source.filter(created_on__gt=(timezone.now() - timezone.timedelta(days=30*3)))
-        else:
-            source = source.filter(created_on__gt=(timezone.now() - timezone.timedelta(days=2)))
-
-        if source.count():
-            # tables
-            params['tables'][t] = source
-
-            # charts
-            # compute avg
-            total = 0
-            count = source.count() - 1
-            avg = "NA"
-            if count > 1:
-                for i in range(0, count):
-                    total += (source[i+1].val - source[i].val)
-                avg = round(total / count, 1)
-                avg = str("+{}".format(avg) if avg > 0 else avg)
-
-            chartdata = DataPool(series=[{
-                'options': {'source': source},
-                'terms': [
-                    'created_on',
-                    'val'
-                ]}])
-
-            cht = Chart(
-                datasource=chartdata,
-                series_options=[{
-                    'options': {
-                        'type': 'line',
-                        'stacking': False
-                    },
-                    'terms': {
-                        'created_on': ['val']
-                    }
-                }],
-                chart_options={
-                    'title': {
-                        'text': f'{t} trend ({avg} avg)'
-                    },
-                    'xAxis': {
-                        'title': {
-                            'text': 'Time'
-                        }
-                    }
-                })
-            params['chart_list'].append(cht)
-
-    types = params['tables'].keys()
-    params['chart_list_str'] = ",".join(types)
-    params['types'] = types
-    return TemplateResponse(request, 'stats.html', params)
-
-
-def cohort_helper_users(start_time, end_time, data_source):
-    if 'profile' in data_source:
-        users = Profile.objects.filter(created_on__gte=start_time, created_on__lt=end_time).exclude(github_access_token='').distinct()
-    elif data_source == 'slack-online':
-        users = SlackUser.objects.filter(created_on__gte=start_time, created_on__lt=end_time).distinct()
-    else:
-        users = EmailSubscriber.objects.filter(created_on__gte=start_time, created_on__lt=end_time).distinct()
-    return users
-
-
-def cohort_helper_num(inner_start_time, inner_end_time, data_source, users):
-    if 'profile' in data_source:
-        if data_source == 'profile-githubinteraction':
-            num = GithubEvent.objects.filter(
-                profile__in=users,
-                created_on__gte=inner_start_time,
-                created_on__lt=inner_end_time,
-                ).distinct('profile').count()
-        else:
-            event = 'start_work'
-            if data_source == 'profile-login':
-                event = 'Login'
-            if data_source == 'profile-new_bounty':
-                event = 'new_bounty'
-            num = UserAction.objects.filter(
-                profile__in=users,
-                created_on__gte=inner_start_time,
-                created_on__lt=inner_end_time,
-                action=event,
-                ).distinct('profile').count()
-    elif data_source == 'slack-online':
-        num = SlackPresence.objects.filter(
-            slackuser__in=users,
-            created_on__gte=inner_start_time,
-            created_on__lt=inner_end_time,
-            status='active',
-            ).distinct('slackuser').count()
-    else:
-        event = data_source.split('-')[1]
-        num = EmailEvent.objects.filter(
-            email__in=users.values_list('email', flat=True),
-            created_on__gte=inner_start_time,
-            created_on__lt=inner_end_time,
-            event=event,
-            ).distinct('email').count()
-    return num
-
-
-def cohort_helper_timedelta(i, period_size):
-    if period_size == 'months':
-        return {'weeks': 4*i}
-    elif period_size == 'quarters':
-        return {'weeks': 4*3*i}
-    else:
-        return {period_size: i}
-
-
-@staff_member_required
-def cohort(request):
-    cohorts = {}
-
-    data_source = request.GET.get('data_source', 'slack-online')
-    num_periods = request.GET.get('num_periods', 10)
-    period_size = request.GET.get('period_size', 'weeks')
-    kwargs = {}
-
-    for i in range(1, num_periods):
-        start_time = timezone.now() - timezone.timedelta(**cohort_helper_timedelta(i, period_size))
-        end_time = timezone.now() - timezone.timedelta(**cohort_helper_timedelta(i-1, period_size))
-        users = cohort_helper_users(start_time, end_time, data_source)
-        num_entries = users.count()
-        usage_by_time_period = {}
-        for k in range(1, i):
-            inner_start_time = timezone.now() - timezone.timedelta(**cohort_helper_timedelta(k, period_size))
-            inner_end_time = timezone.now() - timezone.timedelta(**cohort_helper_timedelta(k-1, period_size))
-            num = cohort_helper_num(inner_start_time, inner_end_time, data_source, users)
-            pct = round(num/num_entries, 2) if num_entries else 0
-            usage_by_time_period[k] = {
-                'num': num,
-                'pct_float': pct,
-                'pct_int': int(pct * 100),
-            }
-        cohorts[i] = {
-            'num': num_entries,
-            'start_time': start_time,
-            'end_time': end_time,
-            'cohort_progression': usage_by_time_period,
-        }
-
-    params = {
-        'title': "Cohort Analysis",
-        'cohorts': cohorts,
-        'title_rows': range(1, num_periods-1),
-        'args': {
-            'data_source': data_source,
-            'num_periods': num_periods,
-            'period_size': period_size,
-        }
-    }
-    return TemplateResponse(request, 'cohort.html', params)
-
-def funnel_helper_get_data(key, k, daily_source, weekly_source, start_date, end_date):
-    if key == 'sessions':
-        return sum(daily_source.filter(key='google_analytics_sessions_gitcoin', created_on__gte=start_date, created_on__lt=end_date).values_list('val', flat=True))
-    if key == 'email_subscribers':
-        return weekly_source.filter(key='email_subscriberse')[k].val - weekly_source.filter(key='email_subscriberse')[k+1].val
-    if key == 'bounties_alltime':
-        return weekly_source.filter(key='bounties')[k].val - weekly_source.filter(key='bounties')[k+1].val
-    if key == 'bounties_fulfilled':
-        return weekly_source.filter(key='bounties_fulfilled')[k].val - weekly_source.filter(key='bounties_fulfilled')[k+1].val
-    if key == 'email_processed':
-        return weekly_source.filter(key='email_processed')[k].val - weekly_source.filter(key='email_processed')[k+1].val
-    if key == 'slack_users':
-        return weekly_source.filter(key='slack_users')[k].val - weekly_source.filter(key='slack_users')[k+1].val
-    if key == 'email_open':
-        return weekly_source.filter(key='email_open')[k].val - weekly_source.filter(key='email_open')[k+1].val
-    if key == 'email_click':
-        return weekly_source.filter(key='email_click')[k].val - weekly_source.filter(key='email_click')[k+1].val
-    try:
-        return weekly_source.filter(key=key)[k].val - weekly_source.filter(key=key)[k+1].val
-    except:
-        return 0
-
-
-@staff_member_required
-def funnel(request):
-
-    weekly_source = Stat.objects.filter(created_on__hour=1, created_on__week_day=1).order_by('-created_on')
-    daily_source = Stat.objects.filter(created_on__hour=1).order_by('-created_on')
-    funnels = [
-            {
-                'title': 'web => bounties_posted => bounties_fulfilled',
-                'keys': [
-                    'sessions',
-                    'bounties_alltime',
-                    'bounties_fulfilled',
-                ],
-                'data': []
-            },
-            {
-                'title': 'web => bounties_posted => bounties_fulfilled (detail)',
-                'keys': [
-                    'sessions',
-                    'bounties_alltime',
-                    'bounties_started_total',
-                    'bounties_submitted_total',
-                    'bounties_done_total',
-                    'bounties_expired_total',
-                    'bounties_cancelled_total',
-                ],
-                'data': []
-            },
-            {
-                'title': 'web session => email_subscribers',
-                'keys': [
-                    'sessions',
-                    'email_subscribers',
-                ],
-                'data': []
-            },
-            {
-                'title': 'web session => slack',
-                'keys': [
-                    'sessions',
-                    'slack_users',
-                ],
-                'data': []
-            },
-            {
-                'title': 'web session => create dev grant',
-                'keys': [
-                    'sessions',
-                    'dev_grant',
-                ],
-                'data': []
-            },
-            {
-                'title': 'email funnel',
-                'keys': [
-                    'email_processed',
-                    'email_open',
-                    'email_click',
-                ],
-                'data': []
-            },
-    ]
-
-    for funnel in range(0, len(funnels)):
-        keys=funnels[funnel]['keys']
-        title=funnels[funnel]['title']
-        print(title)
-        for k in range(0, 10):
-            try:
-                stats = []
-                end_date = weekly_source.filter(key='email_subscriberse')[k].created_on
-                start_date = weekly_source.filter(key='email_subscriberse')[k+1].created_on
-
-                for key in keys:
-                    stats.append({
-                        'key': key,
-                        'val': funnel_helper_get_data(key, k, daily_source, weekly_source, start_date, end_date),
-                    })
-
-                for i in range(1, len(stats)):
-                    try:
-                        stats[i]['pct'] = round((stats[i]['val'])/stats[i-1]['val']*100, 1)
-                    except:
-                        stats[i]['pct'] = 0
-                for i in range(0, len(stats)):
-                    stats[i]['idx'] = i
-
-                funnels[funnel]['data'].append({
-                    'meta': {
-                        'start_date': start_date,
-                        'end_date': end_date,
-                    },
-                    'stats': stats,
-                    'idx': k,
-                })
-            except Exception as e:
-                print(key, k, e)
-
-    params = {
-        'title': "Funnel Analysis",
-        'funnels': funnels,
-    }
-    return TemplateResponse(request, 'funnel.html', params)
 
 settings_navs = [
     {
@@ -425,7 +63,6 @@
 ]
 
 
->>>>>>> fb7b62df
 def settings_helper_get_auth(request, key=None):
 
     # setup
