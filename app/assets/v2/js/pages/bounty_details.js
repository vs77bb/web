/* eslint block-scoped-var: "warn" */
/* eslint no-redeclare: "warn" */
/* eslint no-loop-func: "warn" */

const _truthy = function(val) {
  if (!val || val == '0x0000000000000000000000000000000000000000') {
    return false;
  }
  return true;
};

var address_ize = function(key, val) {
  if (!_truthy(val)) {
    return [ null, null ];
  }
  return [ key, '<a href="https://etherscan.io/address/' + val + '" target="_blank" rel="noopener noreferrer">' + val + '</a>' ];
};

var gitcoin_ize = function(key, val) {
  if (!_truthy(val)) {
    return [ null, null ];
  }
  return [ key, '<a href="https://gitcoin.co/profile/' + val + '" target="_blank" rel="noopener noreferrer">' + val.replace('@', '') + '</a>' ];
};

var email_ize = function(key, val) {

  if (val == 'Anonymous' || val == '') {
    $('#bounty_owner_email').remove();
    $('#bounty_owner_email_label').remove();
  }

  if (!_truthy(val)) {
    return [ null, null ];
  }
  return [ key, '<a href="mailto:' + val + '">' + val + '</a>' ];
};

var hide_if_empty = function(key, val) {
  if (!_truthy(val)) {
    return [ null, null ];
  }
  return [ key, val ];
};

var unknown_if_empty = function(key, val) {
  if (!_truthy(val)) {
    $('#' + key).parent().hide();
    return [ key, 'Unknown' ];
  }
  return [ key, val ];
};

var link_ize = function(key, val) {
  if (!_truthy(val)) {
    return [ null, null ];
  }
  return [ key, '<a href="' + val + '" target="_blank" rel="noopener noreferrer">' + val + '</a>' ];
};

const token_value_to_display = function(val) {
  if (!val) {
    return '';
  }
  return Math.round((parseInt(val) / Math.pow(10, document.decimals)) * 1000) / 1000;
};

// rows in the 'about' page
var rows = [
  'avatar_url',
  'issuer_avatar_url',
  'title',
  'github_url',
  'value_in_token',
  'value_in_eth',
  'value_in_usdt',
  'token_value_in_usdt',
  'token_value_time_peg',
  'web3_created',
  'status',
  'project_type',
  'project_length',
  'permission_type',
  'bounty_owner_address',
  'bounty_owner_email',
  'issue_description',
  'bounty_owner_github_username',
  'fulfillments',
  'network',
  'experience_level',
  'reserved_for_user_handle',
  'bounty_type',
  'expires_date',
  'issue_keywords',
  'started_owners_username',
  'submitted_owners_username',
  'fulfilled_owners_username',
  'fulfillment_accepted_on',
  'additional_funding_summary',
  'admin_override_suspend_auto_approval'
];

var heads = {
  'avatar_url': gettext('Issue'),
  'value_in_token': gettext('Issue Funding Info'),
  'bounty_owner_address': gettext('Funder'),
  'fulfiller_address': gettext('Submitter'),
  'experience_level': gettext('Meta')
};

var callbacks = {
  'github_url': link_ize,
  'value_in_token': function(key, val, result) {
    return [ 'amount', token_value_to_display(val) + ' ' + result['token_name'] ];
  },
  'avatar_url': function(key, val, result) {
    return [ 'avatar', '<a href="/profile/' + result['org_name'] + '"><img class=avatar src="' + val + '"></a>' ];
  },
  'issuer_avatar_url': function(key, val, result) {
    const username = result['bounty_owner_github_username'] ? result['bounty_owner_github_username'] : 'Self';

    return [ 'issuer_avatar_url', '<a href="/profile/' + result['bounty_owner_github_username'] +
      '"><img class=avatar src="/dynamic/avatar/' + username + '"></a>' ];
  },
  'status': function(key, val, result) {
    var ui_status = val;

    if (ui_status == 'open') {
      ui_status = '<span>' + gettext('OPEN ISSUE') + '</span>';

      let soft = result['can_submit_after_expiration_date'];

      if (soft && is_bounty_expired(result)) {
        ui_status += '<p class="text-highlight-light-blue" style="text-transform: none;">' +
          gettext('This issue is past its expiration date, but it is still active.') +
          '<br>' +
          gettext('Check with the submitter to see if they still want to see it fulfilled.') +
          '</p>';
      }
    }
    if (ui_status == 'started') {
      ui_status = '<span>' + gettext('work started') + '</span>';
    }
    if (ui_status == 'submitted') {
      ui_status = '<span>' + gettext('work submitted') + '</span>';
    }
    if (ui_status == 'done') {
      ui_status = '<span>' + gettext('done') + '</span>';
    }
    if (ui_status == 'cancelled') {
      ui_status = '<span style="color: #f9006c;">' + gettext('cancelled') + '</span>';
    }
    return [ 'status', ui_status ];
  },
  'issue_description': function(key, val, result) {
    var converter = new showdown.Converter({
      simplifiedAutoLink: true
    });

    ui_body = sanitize(converter.makeHtml(val));
    return [ 'issue_description', ui_body ];
  },
  'bounty_owner_address': address_ize,
  'bounty_owner_email': email_ize,
  'experience_level': unknown_if_empty,
  'project_length': unknown_if_empty,
  'bounty_type': unknown_if_empty,
  'bounty_owner_github_username': gitcoin_ize,
  'funding_organisation': function(key, val, result) {
    return [ 'funding_organisation', result.funding_organisation ];
  },
  'permission_type': function(key, val, result) {
    if (val == 'approval') {
      val = 'Approval Required';
    }
    return [ 'permission_type', ucwords(val) ];
  },
  'project_type': function(key, val, result) {
    return [ 'project_type', ucwords(result.project_type) ];
  },
  'admin_override_suspend_auto_approval': function(key, val, result) {
    if (result['permission_type'] === 'approval') {
      $('#auto_approve_workers_wrapper').show();
    } else {
      $('#auto_approve_workers_wrapper').hide();
    }
    return [ 'admin_override_suspend_auto_approval', val ? 'off' : 'on' ];
  },
  'issue_keywords': function(key, val, result) {
    if (!result.keywords || result.keywords.length == 0)
      return [ 'issue_keywords', null ];

    var keywords = result.keywords.split(',');
    var tags = [];

    keywords.forEach(function(keyword) {
      tags.push('<a href="/explorer/?q=' + keyword.trim() + '"><div class="tag keyword">' + keyword + '</div></a>');
    });
    return [ 'issue_keywords', tags ];
  },
  'value_in_eth': function(key, val, result) {
    if (result['token_name'] == 'ETH' || val === null) {
      return [ null, null ];
    }
    return [ 'Amount (ETH)', Math.round((parseInt(val) / Math.pow(10, 18)) * 1000) / 1000 ];
  },
  'value_in_usdt': function(key, val, result) {
    if (val === null) {
      return [ null, null ];
    }
    var rates_estimate = get_rates_estimate(val);

    $('#value_in_usdt_wrapper').attr('title', '<div class="tooltip-info tooltip-sm">' + rates_estimate + '</div>');

    return [ 'Amount_usd', val ];
  },
  'fulfillment_accepted_on': function(key, val, result) {
    if (val === null || typeof val == 'undefined') {
      $('#fulfillment_accepted_on_wrapper').addClass('hidden');
      return [ null, null ];
    }
    var timePeg = timeDifference(new Date(), new Date(val), false, 60 * 60);

    return [ 'fulfillment_accepted_on', timePeg ];
  },
  'network': function(key, val, result) {
    if (val == 'mainnet') {
      $('#network').addClass('hidden');
      return [ null, null ];
    }
    var warning = 'WARNING: this is a ' + val + ' network bounty, and is NOT real money.  To see mainnet bounties, go to <a href="/explorer">the bounty explorer</a> and search for mainnet bounties.  ';

    return [ 'network', warning ];
  },
  'additional_funding_summary': function(key, val, result) {

    const tokens = Object.keys(val);

    if (tokens.length === 0) {
      return [ key, val ];
    }

    const tokenDecimals = 3;
    const dollarDecimals = 2;
    const bountyTokenName = result['token_name'];
    const bountyTokenAmount = token_value_to_display(result['value_in_token'], tokenDecimals);
    const dateNow = new Date();
    const dateTokenValue = new Date(result['token_value_time_peg']);
    const timePeg = timeDifference(dateNow, dateTokenValue > dateNow ? dateNow : dateTokenValue, false, 60 * 60);
    const usdTagElement = document.querySelector('#value_in_usdt_wrapper');
    const container = document.querySelector('.tags');

    let leftHtml = '';
    let rightHtml = '';

    leftHtml += '<p class="m-0">&nbsp;&nbsp;&nbsp;' +
      bountyTokenAmount + ' ' + bountyTokenName + '</p>';

    rightHtml += '<p class="m-0">@ $' +
      result['token_value_in_usdt'] + ' ' + bountyTokenName + ' as of ' + timePeg + '</p>';

    let totalUSDValue = parseFloat(result['value_in_usdt']) || 0.0;

    while (tokens.length) {
      const tokenName = tokens.shift();
      const obj = val[tokenName];
      const ratio = obj['ratio'];
      const amount = obj['amount'];
      const usd = amount * ratio;
      const funding = normalizeAmount(amount, tokenDecimals);
      const tokenValue = normalizeAmount(1.0 * ratio, dollarDecimals);
      const timestamp = new Date(obj['timestamp']);
      const timePeg = timeDifference(dateNow, timestamp > dateNow ? dateNow : timestamp, false, 60 * 60);
      const tooltip = `$ ${normalizeAmount(usd, dollarDecimals)} USD in crowdfunding`;

      leftHtml += '<p class="m-0">+ ' + funding + ' ' + tokenName + '</p>';
      rightHtml += '<p class="m-0">@ $' + tokenValue + ' ' + tokenName + ' as of ' + timePeg + '</p>';

      totalUSDValue += usd;

      container.insertBefore(
        newTokenTag(funding, tokenName, tooltip, true),
        usdTagElement
      );
    }

    $('#value_in_usdt').html(normalizeAmount(totalUSDValue, dollarDecimals));

    $('#value_in_usdt_wrapper').attr('title',
      '<div class="tooltip-info tooltip-sm">' +
      '<p class="text-highlight-gc-purple">How did we calculate this?</p>' +
      '<div style="float:left; text-align:left;">' +
      leftHtml +
      '</div><div style="margin-left: .5rem; float:right; text-align:left;">' +
      rightHtml +
      '</div></div>'
    );

    return [ key, val ];
  },
  'token_value_time_peg': function(key, val, result) {
    if (val === null || typeof val == 'undefined') {
      $('#token_value_time_peg_wrapper').addClass('hidden');
      return [ null, null ];
    }
    var timePeg = timeDifference(new Date(), new Date(val), false, 60 * 60);

    return [ 'token_value_time_peg', timePeg ];
  },
  'token_value_in_usdt': function(key, val, result) {
    if (val === null || typeof val == 'undefined') {
      $('#value_in_usdt_wrapper').addClass('hidden');
      return [ null, null ];
    }
    return [ 'Token_amount_usd', '$' + val + '/' + result['token_name'] ];
  },
  'web3_created': function(key, val, result) {
    return [ 'updated', timeDifference(new Date(result['now']), new Date(result['web3_created'])) ];
  },
  'expires_date': function(key, val, result) {
    var label = 'expires';

    expires_date = new Date(val);
    now = new Date(result['now']);

    var expiringInPercentage = 100 * (
      (now.getTime() - new Date(result['web3_created']).getTime()) /
      (expires_date.getTime() - new Date(result['web3_created']).getTime()));

    if (expiringInPercentage > 100) {
      expiringInPercentage = 100;
    }

    $('.progress').css('width', expiringInPercentage + '%');
    var response = timeDifference(now, expires_date).split(' ');
    const isInfinite = expires_date - new Date().setFullYear(new Date().getFullYear() + 1) > 1;

    if (expires_date < new Date()) {
      label = 'expired';
      if (result['is_open']) {
        $('.timeleft').text('Expired');
        $('.progress-bar').addClass('expired');
        response = response.join(' ');
      } else {
        $('#timer').hide();
      }
    } else if (result['status'] === 'done' || result['status'] === 'cancelled') {
      $('#timer').hide();
    } else if (isInfinite) {
      response = '&infin;';
    } else {
      response.shift();
      response = response.join(' ');
    }
    return [ label, response ];
  },
  'started_owners_username': function(key, val, result) {
    var started = [];

    if (result.interested) {
      var interested = result.interested;

      interested.forEach(function(_interested, position) {
        var name = (position == interested.length - 1) ?
          _interested.profile.handle : _interested.profile.handle.concat(',');

        if (!_interested.pending)
          started.push(profileHtml(_interested.profile.handle, name));
      });
      if (started.length == 0)
        started.push('<i class="fas fa-minus"></i>');
    }
    return [ 'started_owners_username', started ];
  },
  'submitted_owners_username': function(key, val, result) {
    var accepted = [];

    if (result.fulfillments) {
      var submitted = result.fulfillments;

      submitted.forEach(function(_submitted, position) {
        var name = (position == submitted.length - 1) ?
          _submitted.fulfiller_github_username : _submitted.fulfiller_github_username.concat(',');

        accepted.push(profileHtml(_submitted.fulfiller_github_username, name));
      });
      if (accepted.length == 0) {
        accepted.push('<i class="fas fa-minus"></i>');
      }
    }
    return [ 'submitted_owners_username', accepted ];
  },
  'fulfilled_owners_username': function(key, val, result) {
    var accepted = [];

    if (result.paid) {
      if (result.paid.length == 0) {
        accepted.push('<i class="fas fa-minus"></i>');
      } else {
        result.paid.forEach((github_username, position) => {
          var name = (position == result.paid.length - 1) ?
            github_username : github_username.concat(',');

          accepted.push(profileHtml(github_username, name));
        });
      }
    }
    return [ 'fulfilled_owners_username', accepted ];
  },
  'reserved_for_user_handle': function(key, val, bounty) {
    if (val) {
      const reservedForHoursLeft = 72 - Math.abs(new Date() - new Date(bounty['created_on'])) / 3600000;

      // check if 24 hours have passed before setting the issue as reserved
      if (Math.round(reservedForHoursLeft) > 0) {
        const reservedForHtmlLink = '<a href="/profile/' + val + '">' + val + '</a>';
        const reservedForAvatar = '<img class="rounded-circle" src="/dynamic/avatar/' + val + '" width="25" height="25"/>';

        $('#bounty_reserved_for').html(reservedForHtmlLink + reservedForAvatar);
        return [ key, val ];
      }
    }

    $('#bounty_reserved_for').css('display', 'none');
    $('#bounty_reserved_for_label').css('display', 'none');

    return [ key, val ];
  }
};

const isAvailableIfReserved = function(bounty) {
  const reservedFor = bounty['reserved_for_user_handle'];

  if (reservedFor) {
    if (reservedFor === document.contxt['github_handle']) {
      return true;
    }

    const reservedForHoursLeft = 72 - Math.abs(new Date() - new Date(bounty['created_on'])) / 3600000;

    // check if 24 hours have passed before setting the issue as reserved
    if (Math.round(reservedForHoursLeft) > 0) {
      return false;
    }
  }

  return true;
};

var isBountyOwner = function(result) {
  var bountyAddress = result['bounty_owner_address'];

  if (typeof web3 == 'undefined') {
    return false;
  }
  if (typeof web3.eth.coinbase == 'undefined' || !web3.eth.coinbase) {
    return false;
  }

  return (web3.eth.coinbase.toLowerCase() == bountyAddress.toLowerCase());
};

var isBountyOwnerPerLogin = function(result) {
  var bounty_owner_github_username = result['bounty_owner_github_username'];

  return bounty_owner_github_username == document.contxt['github_handle'];
};

var update_title = function() {
  document.original_title_text = $('title').text();
  setInterval(function() {
    if (document.prepend_title == '(...)') {
      document.prepend_title = '(*..)';
    } else if (document.prepend_title == '(*..)') {
      document.prepend_title = '(.*.)';
    } else if (document.prepend_title == '(.*.)') {
      document.prepend_title = '(..*)';
    } else {
      document.prepend_title = '(...)';
    }
    $('title').text(document.prepend_title + ' ' + document.original_title_text);
  }, 2000);
};

var showWarningMessage = function(txid) {
  const secondsBetweenQuoteChanges = 30;
  let interval = setInterval(waitingRoomEntertainment, secondsBetweenQuoteChanges * 1000);

  update_title();
  $('.interior .body').addClass('open');
  $('.interior .body').addClass('loading');

  if (typeof txid != 'undefined' && txid.indexOf('0x') != -1) {
    waitforWeb3(function() {
      clearInterval(interval);
      var link_url = etherscan_tx_url(txid);

      $('#transaction_url').attr('href', link_url);
    });
  }

  $('.left-rails').hide();
  $('#bounty_details').hide();
  $('#bounty_detail').hide();

  waitingStateActive();
};

// refresh page if metamask changes
waitforWeb3(function() {
  setInterval(function() {
    if (document.web3Changed) {
      return;
    }
    if (typeof document.lastWeb3Network == 'undefined') {
      document.lastWeb3Network = document.web3network;
      return;
    }
    if (typeof document.lastCoinbase == 'undefined') {
      document.lastCoinbase = web3.eth.coinbase;
      return;
    }
    var hasChanged = (document.lastCoinbase != web3.eth.coinbase) || (document.lastWeb3Network != document.web3network);

    if (hasChanged) {
      _alert(gettext('Detected a web3 change.  Refreshing the page. '), 'info');
      document.location.href = document.location.href;
      document.web3Changed = true;
    }

  }, 500);
});

var wait_for_tx_to_mine_and_then_ping_server = function() {
  console.log('checking for updates');
  if (typeof document.pendingIssueMetadata != 'undefined') {
    var txid = document.pendingIssueMetadata['txid'];

    console.log('waiting for web3 to be available');
    callFunctionWhenweb3Available(function() {
      console.log('waiting for tx to be mined');
      callFunctionWhenTransactionMined(txid, function() {
        console.log('tx mined');
        var data = {
          url: document.issueURL,
          txid: txid,
          network: document.web3network
        };
        var error = function(response) {
          // refresh upon error
          document.location.href = document.location.href;
        };
        var success = function(response) {
          if (response.status == '200') {
            console.log('success from sync/web', response);

            // clear local data
            localStorage[document.issueURL] = '';
            if (response['url']) {
              document.location.href = response['url'];
            } else {
              document.location.href = document.location.href;
            }
          } else {
            console.log('error from sync/web', response);
            error(response);
          }
        };

        console.log('syncing gitcoin with web3');
        var uri = '/sync/web3/';

        $.ajax({
          type: 'POST',
          url: uri,
          data: data,
          success: success,
          error: error,
          dataType: 'json'
        });
      });
    });
  }
};

var attach_work_actions = function() {
  $('body').delegate('a[href="/interested"], a[href="/uninterested"], a[href="/extend-deadlines"]', 'click', function(e) {
    e.preventDefault();
    if ($(this).attr('href') == '/interested') {
      show_interest_modal.call(this);
    } else if ($(this).attr('href') === '/extend-deadlines') {
      show_extend_deadline_modal.call(this);
    } else if ($(this).attr('href') === '/uninterested') {
      show_stop_work_modal.call(this);
    }
  });
};

var attach_contact_funder_options = function() {
  $('body').delegate('a.contact_bounty_hunter', 'click', function(e) {
    e.preventDefault();
    var text = window.prompt('What would you like to say to the funder?', '');
    var connector_char = document.location.href.indexOf('?') == -1 ? '?' : '&';
    var url = document.location + connector_char + 'admin_contact_funder=' + text;

    document.location.href = url;
  });
};


var attach_snoozee_options = function() {
  $('body').delegate('a.snooze_gitcoin_bot', 'click', function(e) {
    e.preventDefault();
    var text = window.prompt('How many days do you want to snooze?', '');
    var connector_char = document.location.href.indexOf('?') == -1 ? '?' : '&';
    var url = document.location + connector_char + 'snooze=' + text;

    document.location.href = url;
  });
};

var attach_override_status = function() {
  $('body').delegate('a.admin_override_satatus', 'click', function(e) {
    e.preventDefault();
    var text = window.prompt('What new status (valid choices: "open", "started", "submitted", "done", "expired", "cancelled", "" to remove override )?', '');
    var connector_char = document.location.href.indexOf('?') == -1 ? '?' : '&';
    var url = document.location + connector_char + 'admin_override_satatus=' + text;

    document.location.href = url;
  });
};


var show_interest_modal = function() {
  var self = this;

  setTimeout(function() {
    var url = '/interest/modal?redirect=' + window.location.pathname + '&pk=' + document.result['pk'];

    $.get(url, function(newHTML) {
      var modal = $(newHTML).appendTo('body').modal({
        modalClass: 'modal add-interest-modal'
      });

      var actionPlanForm = modal.find('form#action_plan');
      var issueMessage = actionPlanForm.find('#issue_message');

      issueMessage.attr('placeholder', gettext('What steps will you take to complete this task? (min 30 chars)'));

      modal.on('submit', function(event) {
        event.preventDefault();

        var msg = issueMessage.val().trim();

        if (!msg || msg.length < 30) {
          _alert({message: gettext('Please provide an action plan for this ticket. (min 30 chars)')}, 'error');
          return false;
        }


        add_interest(document.result['pk'], {
          issue_message: msg
        }).then(success => {
          if (success) {
            $(self).attr('href', '/uninterested');
            $(self).find('span').text(gettext('Stop Work'));
            $(self).parent().attr('title', '<div class="tooltip-info tooltip-sm">' + gettext('Notify the funder that you will not be working on this project') + '</div>');
            $.modal.close();
          }
        }).catch((error) => {
          if (error.responseJSON.error === gettext('You may only work on max of 3 issues at once.'))
            return;
          throw error;
        });
      });
    });
  });
};

var show_stop_work_modal = function() {
  var self = this;

  setTimeout(function() {
    var url = '/modal/stop_work_modal?pk=' + document.result['pk'];

    $.get(url, function(newHTML) {
      var modal = $(newHTML).appendTo('body').modal({
        modalClass: 'modal'
      });

      $('.btn-cancel').on('click', function() {
        $.modal.close();
        return;
      });

      $('.modal input:visible:first').focus();

      modal.on('submit', function(e) {
        e.preventDefault();

        const csrftoken = $('[name=csrfmiddlewaretoken]').val();

        $.ajaxSetup({
          beforeSend: function(xhr) {
            xhr.setRequestHeader('X-CSRFToken', csrftoken);
          }
        });

        const selectedRadio = $('input[name=stop_working_reason]:checked').val();
        let reasonCancel;

        if (selectedRadio == 'other') {
          reasonCancel = $('#reason_text').val();
        } else {
          reasonCancel = selectedRadio;
        }

        remove_interest(document.result['pk'], {
          message: reasonCancel
        }).then(success => {
          if (success) {
            $(self).attr('href', '/interested');
            $(self).find('span').text(gettext('Start Work'));
            $(self).parent().attr('title', '<div class="tooltip-info tooltip-sm">' + gettext('Notify the funder that you would like to take on this project') + '</div>');
            $('#submit').hide();
            $.modal.close();
          }
        }).catch((error) => {
          throw error;
        });

      });
    });
  });
};

var set_extended_time_html = function(extendedDuration, currentExpires) {
  currentExpires.setTime(currentExpires.getTime() + (extendedDuration * 1000));
  $('input[name=updatedExpires]').val(currentExpires.getTime());
  var date = getFormattedDate(currentExpires);
  var days = timeDifference(now, currentExpires).split(' ');
  var time = getTimeFromDate(currentExpires);

  days.shift();
  days = days.join(' ');

  $('#extended-expiration-date #extended-date').html(date);
  $('#extended-expiration-date #extended-days').html(days);
};

var show_extend_deadline_modal = function() {
  var self = this;

  setTimeout(function() {
    var url = '/modal/extend_issue_deadline?pk=' + document.result['pk'];

    $.get(url, function(newHTML) {
      var modal = $(newHTML).appendTo('body').modal({
        modalClass: 'modal add-interest-modal'
      });

      // all js select 2 fields
      $('.js-select2').each(function() {
        $(this).select2();
      });
      // removes tooltip
      $('.submit_bounty select').each(function(evt) {
        $('.select2-selection__rendered').removeAttr('title');
      });
      // removes search field in all but the 'denomination' dropdown
      $('.select2-container').on('click', function() {
        $('.select2-container .select2-search__field').remove();
      });

      var extendedDuration = parseInt($('select[name=expirationTimeDelta]').val());
      var currentExpires = new Date(document.result['expires_date']);

      set_extended_time_html(extendedDuration, currentExpires);
      $(document).on('change', 'select[name=expirationTimeDelta]', function() {
        var previousExpires = new Date(document.result['expires_date']);

        set_extended_time_html(parseInt($(this).val()), previousExpires);
      });

      $('.btn-cancel').on('click', function() {
        $.modal.close();
        return;
      });

      modal.on('submit', function(event) {
        event.preventDefault();

        var extended_time = $('input[name=updatedExpires]').val();

        extend_expiration(document.result['pk'], {
          deadline: extended_time
        });
        $.modal.close();
        setTimeout(function() {
          window.location.reload();
        }, 2000);
      });
    });
  });
};

var build_detail_page = function(result) {

  // setup
  var decimals = 18;
  var related_token_details = tokenAddressToDetailsByNetwork(result['token_address'], result['network']);

  if (related_token_details && related_token_details.decimals) {
    decimals = related_token_details.decimals;
  }
  document.decimals = decimals;
  $('#bounty_details').css('display', 'inline');

  // title
  result['title'] = result['title'] ? result['title'] : result['github_url'];
  $('.title').html(gettext('Funded Issue Details: ') + result['title']);

  // funded by
  if (isBountyOwnerPerLogin(result) && !isBountyOwner(result)) {
    $('#funder_notif_info').html(gettext('Funder Address: ') +
      '<span id="bounty_funded_by">' + result['bounty_owner_address'] + '</span>');
    $('#funder_notif_info').append('\
        <span class="bounty-notification ml-2">\
        <i class="far fa-bell"></i>\
        Ready to Pay? Set Your Metamask to this address!\
        <img src="' + static_url + 'v2/images/metamask.svg">\
      </span>'
    );
  }

  // insert table onto page
  for (var j = 0; j < rows.length; j++) {
    var key = rows[j];
    var head = null;
    var val = result[key];

    if (heads[key]) {
      head = heads[key];
    }
    if (callbacks[key]) {
      _result = callbacks[key](key, val, result);
      val = _result[1];
    }
    var _entry = {
      'head': head,
      'key': key,
      'val': val
    };
    var id = '#' + key;

    if ($(id).length) {
      $(id).html(val);
    }
  }

  $('body').delegate('#bounty_details .button.disabled', 'click', function(e) {
    e.preventDefault();
  });

  $('#bounty_details #issue_description img').on('click', function() {

    var content = $.parseHTML(
      '<div><div class="row"><div class="col-12 closebtn">' +
        '<a id="" rel="modal:close" href="javascript:void" class="close" aria-label="Close dialog">' +
          '<span aria-hidden="true">&times;</span>' +
        '</a>' +
      '</div>' +
      '<div class="col-12 pt-2 pb-2"><img class="magnify" src="' + $(this).attr('src') + '"/></div></div></div>');

    var modal = $(content).appendTo('body').modal({
      modalClass: 'modal magnify'
    });
  });

  $('#bounty_details #issue_description code').parent().addClass('code-snippet');
};

const is_current_user_interested = function(result) {
  if (!document.contxt.github_handle) {
    return false;
  }
  return (result.interested || []).find(interest => interest.profile.handle.toLowerCase() == document.contxt.github_handle.toLowerCase());
};

const inacativeStatuses = [ 'BC', 'SBU', 'SBF', 'SBS', 'AR' ];
const is_current_user_permit = function(result) {
  if (!result) {
    return false;
  }

  if (inacativeStatuses.indexOf(result.status) > -1) {
    return false;
  }
  return true;

};

const is_current_user_approved = function(result) {
  if (!document.contxt.github_handle) {
    return false;
  }
  const needs_approval = result['permission_type'] === 'approval';
  const interested = result.interested || [];
  let len = interested.length;

  while (len--) {
    const interest = interested[len];
    const handle = interest.profile ? interest.profile.handle : '';

    if (handle && handle.toLowerCase() === document.contxt.github_handle.toLowerCase()) {
      return needs_approval ? interest.pending === false : true;
    }
  }

  return false;
};

var do_actions = function(result) {
  var is_legacy = result['web3_type'] == 'legacy_gitcoin';
  var is_status_expired = result['status'] == 'expired';
  var is_status_done = result['status'] == 'done';
  var is_status_cancelled = result['status'] == 'cancelled';
  var can_submit_after_expiration_date = result['can_submit_after_expiration_date'];
  var is_still_on_happy_path = result['status'] == 'open' || result['status'] == 'started' || result['status'] == 'submitted' || (can_submit_after_expiration_date && result['status'] == 'expired');
  var needs_review = result['needs_review'];
  const is_open = result['is_open'];

  // Find interest information
  const is_interested = is_current_user_interested(result);
  const can_start_work = is_current_user_permit(is_interested);
  const has_fulfilled = result['fulfillments'].filter(fulfiller => fulfiller.fulfiller_github_username === document.contxt['github_handle']).length > 0;

  document.interested = is_interested;

  const current_user_is_approved = is_current_user_approved(result);
  // which actions should we show?
  const should_block_from_starting_work = !is_interested && result['project_type'] == 'traditional' && (result['status'] == 'started' || result['status'] == 'submitted');
  let show_start_stop_work = is_still_on_happy_path && !should_block_from_starting_work &&
    is_open && !isBountyOwner(result) && isAvailableIfReserved(result);
  let show_github_link = result['github_url'].substring(0, 4) == 'http';
  let show_submit_work = can_start_work && is_open && !has_fulfilled;
  let show_kill_bounty = !is_status_done && !is_status_expired && !is_status_cancelled && isBountyOwner(result);
  let show_job_description = result['attached_job_description'] && result['attached_job_description'].startsWith('http');
  const show_increase_bounty = !is_status_done && !is_status_expired && !is_status_cancelled;
  const submit_work_enabled = !isBountyOwner(result) && current_user_is_approved;
  let show_payout = !is_status_expired && !is_status_done && isBountyOwner(result);
  let show_extend_deadline = isBountyOwner(result) && !is_status_expired && !is_status_done;
  let show_invoice = isBountyOwner(result);

  const show_suspend_auto_approval = currentProfile.isStaff && result['permission_type'] == 'approval' && !result['admin_override_suspend_auto_approval'];
  const show_admin_methods = currentProfile.isStaff;
  const show_moderator_methods = currentProfile.isModerator;
  const show_change_bounty = is_still_on_happy_path && (isBountyOwner(result) || show_admin_methods);

  if (is_legacy) {
    show_start_stop_work = false;
    show_github_link = true;
    show_submit_work = false;
    show_kill_bounty = false;
    show_accept_submission = false;
  }

  // actions
  const actions = [];

  if (show_submit_work) {
    const enabled = submit_work_enabled;
    const _entry = {
      enabled: enabled,
      href: result['action_urls']['fulfill'],
      text: gettext('Submit Work'),
      parent: 'right_actions',
      title: gettext('Submit work for the funder to review'),
      work_started: can_start_work,
      id: 'submit'
    };

    actions.push(_entry);
  }

  if (show_start_stop_work) {
    const enabled = true;
    let text;

    if (result['permission_type'] === 'approval')
      text = is_interested ? gettext('Stop') : gettext('Express Interest');
    else
      text = is_interested ? gettext('Stop Work') : gettext('Start Work');

    const interest_entry = {
      enabled: enabled,
<<<<<<< HEAD
      href: can_start_work ? '/uninterested' : '/interested',
      text: can_start_work ? gettext('Stop Work') : gettext('Start Work'),
=======
      href: is_interested ? '/uninterested' : '/interested',
      text: text,
>>>>>>> 12df453e
      parent: 'right_actions',
      title: can_start_work ? gettext('Notify the funder that you will not be working on this project') : gettext('Notify the funder that you would like to take on this project'),
      color: can_start_work ? '' : '',
      id: 'interest'
    };

    actions.push(interest_entry);
  }

  if (show_kill_bounty) {
    const enabled = isBountyOwner(result);
    const _entry = {
      enabled: enabled,
      href: result['action_urls']['cancel'],
      text: gettext('Cancel Bounty'),
      parent: 'right_actions',
      title: gettext('Cancel bounty and reclaim funds for this issue'),
      buttonclass: 'button--warning'
    };

    actions.push(_entry);
  }

  if (show_payout) {
    const enabled = isBountyOwner(result);
    const _entry = {
      enabled: enabled,
      href: result['action_urls']['payout'],
      text: gettext('Payout Bounty'),
      title: gettext('Payout the bounty to one or more submitters.'),
      parent: 'right_actions'
    };

    actions.push(_entry);
  }


  if (show_increase_bounty) {
    const enabled = true;
    const _entry = {
      enabled: enabled,
      href: result['action_urls']['contribute'],
      text: gettext('Contribute'),
      parent: 'right_actions',
      title: gettext('Help by funding or promoting this issue')
    };

    actions.push(_entry);
  }

  if (show_extend_deadline) {
    const enabled = true;
    const _entry = {
      enabled: enabled,
      href: '/extend-deadlines',
      text: gettext('Extend Expiration'),
      parent: 'right_actions',
      title: gettext('Extend deadline of an issue')
    };

    actions.push(_entry);
  }

  if (show_invoice) {
    const _entry = {
      enabled: true,
      href: result['action_urls']['invoice'],
      text: gettext('Show Invoice'),
      parent: 'right_actions',
      title: gettext('View an Invoice for this Issue')
    };

    actions.push(_entry);
  }

  if (show_change_bounty) {
    const _entry = {
      enabled: true,
      href: '/bounty/change/' + result['pk'],
      text: gettext('Edit Issue Details'),
      parent: 'right_actions',
      title: gettext('Update your Bounty Settings to get the right Crowd')
    };

    actions.push(_entry);
  }

  if (show_github_link) {
    let github_url = result['github_url'];
    // hack to get around the renamed repo for piper's work.  can't change the data layer since blockchain is immutable

    github_url = github_url.replace('pipermerriam/web3.py', 'ethereum/web3.py');
    github_url = github_url.replace('ethereum/browser-solidity', 'ethereum/remix-ide');

    const _entry = {
      enabled: true,
      href: github_url,
      text: gettext('View On Github') +
            (result['is_issue_closed'] ? gettext(' (Issue is closed)') : ''),
      parent: 'right_actions',
      title: gettext('View issue details and comments on Github'),
      comments: result['github_comments'],
      color: 'white'
    };

    actions.push(_entry);
  }

  if (show_job_description) {
    var job_url = result['attached_job_description'];

    var _entry = {
      enabled: true,
      href: job_url,
      text: gettext('View Attached Job Description'),
      parent: 'right_actions',
      title: gettext('This bounty funder is hiring for a full time, part time, or contract role and has attached that to this bounty.'),
      color: 'white'
    };

    actions.push(_entry);
  }


  if (show_suspend_auto_approval) {
    const connector_char = result['url'].indexOf('?') == -1 ? '?' : '&';
    const url = result['url'] + connector_char + 'suspend_auto_approval=1';

    const _entry = {
      enabled: true,
      href: url,
      text: gettext('Suspend Auto Approval'),
      parent: 'moderator-admin-actions',
      title: gettext('Suspend *Auto Approval* of Bounty Hunters Who Have Applied for This Bounty'),
      color: 'white',
      buttonclass: 'admin-only'
    };

    actions.push(_entry);
  }

  if (show_admin_methods) {
    const connector_char = result['url'].indexOf('?') == -1 ? '?' : '&';
    const url = result['url'] + connector_char + 'admin_override_and_hide=1';

    const _entry = {
      enabled: true,
      href: url,
      text: gettext('Hide Bounty'),
      parent: 'moderator-admin-actions',
      title: gettext('Hides Bounty from Active Bounties'),
      color: 'white',
      buttonclass: 'admin-only'
    };

    actions.push(_entry);
  }

  if (show_admin_methods || show_moderator_methods) {
    const connector_char = result['url'].indexOf('?') == -1 ? '?' : '&';
    const url = result['url'] + connector_char + 'admin_toggle_as_remarket_ready=1';

    const _entry = {
      enabled: true,
      href: url,
      text: gettext('Toggle Remarket Ready'),
      parent: 'moderator-admin-actions',
      title: gettext('Sets Remarket Ready if not already remarket ready.  Unsets it if already remarket ready.'),
      color: 'white',
      buttonclass: 'admin-only'
    };

    actions.push(_entry);
  }

  if ((show_admin_methods || show_moderator_methods) && needs_review) {
    const connector_char = result['url'].indexOf('?') == -1 ? '?' : '&';
    const url = result['url'] + connector_char + 'mark_reviewed=1';

    const _entry = {
      enabled: true,
      href: url,
      text: gettext('Mark as Reviewed'),
      parent: 'moderator-admin-actions',
      title: gettext('Marks the bounty activity as reviewed.'),
      color: 'white',
      buttonclass: 'admin-only'
    };

    actions.push(_entry);
  }

  if (show_admin_methods) {
    const url = '';

    const _entry = {
      enabled: true,
      href: url,
      text: gettext('Contact Funder'),
      parent: 'moderator-admin-actions',
      title: gettext('Contact Funder via Email'),
      color: 'white',
      buttonclass: 'admin-only contact_bounty_hunter'
    };

    actions.push(_entry);
  }

  if (show_admin_methods || show_moderator_methods) {
    const url = '';

    const _entry = {
      enabled: true,
      href: url,
      text: gettext('Snooze Gitcoinbot'),
      parent: 'moderator-admin-actions',
      title: gettext('Snooze Gitcoinbot reminders'),
      color: 'white',
      buttonclass: 'admin-only snooze_gitcoin_bot'
    };

    actions.push(_entry);
  }

  if (show_admin_methods) {
    const url = '';

    const _entry = {
      enabled: true,
      href: url,
      text: gettext('Override Status'),
      parent: 'moderator-admin-actions',
      title: gettext('Override Status with a status of your choosing'),
      color: 'white',
      buttonclass: 'admin-only admin_override_satatus'
    };

    actions.push(_entry);
  }

  if (show_admin_methods) {
    const url = '/_administrationdashboard/bounty/' + result['pk'] + '/change/';

    const _entry = {
      enabled: true,
      href: url,
      text: gettext('View in Admin'),
      parent: 'moderator-admin-actions',
      title: gettext('View in Admin'),
      color: 'white',
      buttonclass: 'admin-only'
    };

    actions.push(_entry);
  }

  render_actions(actions);
};

const render_actions = function(actions) {
  for (let l = 0; l < actions.length; l++) {
    const target = actions[l]['parent'];
    const tmpl = $.templates('#action');
    const html = tmpl.render(actions[l]);

    $('#' + target).append(html);
  }
};

const build_uri_for_pull_bounty_from_api = function() {
  let uri = '/actions/api/v0.1/bounties/?github_url=' + document.issueURL;

  if (typeof document.issueNetwork != 'undefined') {
    uri = uri + '&network=' + document.issueNetwork;
  }
  if (typeof document.issue_stdbounties_id != 'undefined') {
    uri = uri + '&standard_bounties_id=' + document.issue_stdbounties_id;
  }
  return uri;
};

var pull_bounty_from_api = function() {
  $.get(build_uri_for_pull_bounty_from_api()).then(results => {
    // special case: do not sanitize issue_description
    // before we pass it to the markdown parser
    return sanitizeAPIResults(results, 'issue_description');
  }).then(function(results) {
    let nonefound = true;
    // potentially make this a lot faster by only pulling the specific issue required

    for (let i = 0; i < results.length; i++) {
      var result = results[i];
      // if the result from the database matches the one in question.

      if (normalizeURL(result['github_url']) == normalizeURL(document.issueURL)) {
        nonefound = false;

        build_detail_page(result);

        do_actions(result);

        render_activity(result, results);

        document.result = result;
        return;
      }
    }
    if (nonefound) {
      $('#primary_view').css('display', 'none');
      // is there a pending issue or not?
      $('.nonefound').css('display', 'block');
    }
  }).fail(function(result) {
    console.log(result);
    _alert({ message: gettext('got an error. please try again, or contact support@gitcoin.co') }, 'error');
    $('#primary_view').css('display', 'none');
  }).always(function() {
    $('.loading').css('display', 'none');
  });
};


const process_activities = function(result, bounty_activities) {
  const activity_names = {
    new_bounty: gettext('New Bounty'),
    start_work: gettext('Work Started'),
    stop_work: gettext('Work Stopped'),
    work_submitted: gettext('Work Submitted'),
    work_done: gettext('Work Done'),
    worker_approved: gettext('Worker Approved'),
    worker_rejected: gettext('Worker Rejected'),
    worker_applied: gettext('Worker Applied'),
    increased_bounty: gettext('Increased Funding'),
    killed_bounty: gettext('Canceled Bounty'),
    new_crowdfund: gettext('New Crowdfund Contribution'),
    new_tip: gettext('New Tip'),
    receive_tip: gettext('Tip Received'),
    bounty_abandonment_escalation_to_mods: gettext('Escalated for Abandonment of Bounty'),
    bounty_abandonment_warning: gettext('Warned for Abandonment of Bounty'),
    bounty_removed_slashed_by_staff: gettext('Dinged and Removed from Bounty by Staff'),
    bounty_removed_by_staff: gettext('Removed from Bounty by Staff'),
    bounty_removed_by_funder: gettext('Removed from Bounty by Funder'),
    bounty_changed: gettext('Bounty Details Changed'),
    extend_expiration: gettext('Extended Bounty Expiration')
  };

  const now = new Date(result['now']);
  const is_open = result['is_open'];

  return (bounty_activities || []).map(function(_activity) {
    const meta = _activity.metadata || {};
    const fulfillment = meta.fulfillment || {};
    const new_bounty = meta.new_bounty || {};
    const old_bounty = meta.old_bounty || {};
    const has_pending_interest = !!result.interested.find(interest =>
      interest.profile.handle === _activity.profile.handle && interest.pending);
    const has_interest = !!result.interested.find(interest =>
      interest.profile.handle === _activity.profile.handle);
    const slash_possible = currentProfile.isStaff;
    const is_logged_in = currentProfile.username;
    const uninterest_possible = is_logged_in && ((isBountyOwnerPerLogin(result) || currentProfile.isStaff) && is_open && has_interest);

    return {
      profileId: _activity.profile.id,
      name: _activity.profile.handle,
      text: activity_names[_activity.activity_type],
      created_on: _activity.created,
      age: timeDifference(now, new Date(_activity.created)),
      activity_type: _activity.activity_type,
      status: _activity.activity_type === 'work_started' ? 'started' : 'stopped',
      uninterest_possible: uninterest_possible,
      slash_possible: slash_possible,
      approve_worker_url: meta.approve_worker_url,
      reject_worker_url: meta.reject_worker_url,
      worker_handle: meta.worker_handle,
      can_approve_worker: uninterest_possible && has_pending_interest,
      fulfiller_github_url: fulfillment.fulfiller_github_url,
      fulfillment_id: fulfillment.fulfillment_id,
      fulfiller_github_username: fulfillment.fulfiller_github_username,
      fulfiller_email: fulfillment.fulfiller_email,
      fulfiller_address: fulfillment.fulfiller_address,
      fulfillment_accepted: fulfillment.accepted,
      fulfillment_accepted_on: fulfillment.accepted_on,
      value_in_token_new: token_value_to_display(new_bounty.value_in_token),
      value_in_token_old: token_value_to_display(old_bounty.value_in_token),
      value_in_usdt_new: new_bounty.value_in_usdt_now,
      value_in_usdt_old: old_bounty.value_in_usdt_now,
      token_value_in_usdt_new: new_bounty.token_value_in_usdt,
      token_value_in_usdt_old: old_bounty.token_value_in_usdt,
      token_value_time_peg_new: new_bounty.token_value_time_peg,
      token_name: result['token_name']
    };
  });
};

const only_one_approve = function(activities) {
  const seen = {};
  const iseen = {};

  for (let activity of activities) {
    if (activity.can_approve_worker) {
      if (!seen[activity.name]) {
        seen[activity.name] = true;
      } else {
        activity.can_approve_worker = false;
      }
    }
    if (activity.uninterest_possible) {
      if (!iseen[activity.name]) {
        iseen[activity.name] = true;
      } else if (activity.activity_type != 'start_work') {
        activity.uninterest_possible = false;
        activity.slash_possible = false;
      }
    }
  }
};

const render_activity = function(result, all_results) {
  let all_activities = [];

  (all_results || []).forEach(result => {
    all_activities = all_activities.concat(result.activities);
  });

  let activities = process_activities(result, all_activities);

  activities = activities.slice().sort(function(a, b) {
    return a['created_on'] < b['created_on'] ? -1 : 1;
  }).reverse();
  only_one_approve(activities);

  var html = '<div class="row box activity"><div class="col-12 empty"><p>' + gettext('There\'s no activity yet!') + '</p></div></div>';

  if (activities.length > 0) {
    var template = $.templates('#activity_template');

    html = template.render(activities);
  }
  $('#activities').html(html);

  activities.filter(function(activity) {
    return activity.uninterest_possible;
  }).forEach(function(activity) {
    $('#remove-' + activity.name).on('click', function() {
      uninterested(result.pk, activity.profileId);
      return false;
    });
    $('#remove-slash-' + activity.name).on('click', function() {
      uninterested(result.pk, activity.profileId, true);
      return false;
    });
  });

};

const is_bounty_expired = function(bounty) {
  let expires_date = new Date(bounty['expires_date']);
  let now = new Date(bounty['now']);

  return now.getTime() >= expires_date.getTime();
};

var main = function() {
  const moderatorAndAdminActions = $('#moderator-admin-actions');
  const scrollHeight = 150;

  $(window).scroll(RAFThrottle(() => {
    if (window.scrollY > scrollHeight) {
      moderatorAndAdminActions.addClass('sticky');
    } else {
      moderatorAndAdminActions.removeClass('sticky');
    }
  }));

  setTimeout(function() {
    // setup
    attach_work_actions();
    attach_contact_funder_options();
    attach_snoozee_options();
    attach_override_status();

    // pull issue URL
    if (typeof document.issueURL == 'undefined') {
      document.issueURL = getParam('url');
    }
    $('#submitsolicitation a').attr('href', '/funding/new/?source=' + document.issueURL);

    // if theres a pending submission for this issue, show the warning message
    // if not, pull the data from the API
    var isPending = false;

    if (localStorage[document.issueURL]) {
      // validate pending issue metadata
      document.pendingIssueMetadata = JSON.parse(localStorage[document.issueURL]);
      var is_metadata_valid = typeof document.pendingIssueMetadata != 'undefined' && document.pendingIssueMetadata !== null && typeof document.pendingIssueMetadata['timestamp'] != 'undefined';

      if (is_metadata_valid) {
        // validate that the pending tx is within the last little while
        var then = parseInt(document.pendingIssueMetadata['timestamp']);
        var now = timestamp();
        var acceptableTimeDeltaSeconds = 60 * 60; // 1 hour
        var isWithinAcceptableTimeRange = (now - then) < acceptableTimeDeltaSeconds;

        if (isWithinAcceptableTimeRange) {
          // update from web3
          var txid = document.pendingIssueMetadata['txid'];

          showWarningMessage(txid);
          wait_for_tx_to_mine_and_then_ping_server();
          isPending = true;
        }
      }
    }
    // show the actual bounty page
    if (!isPending) {
      pull_bounty_from_api();
    }

  }, 100);
};

window.addEventListener('load', function() {
  main();
});<|MERGE_RESOLUTION|>--- conflicted
+++ resolved
@@ -988,19 +988,14 @@
     let text;
 
     if (result['permission_type'] === 'approval')
-      text = is_interested ? gettext('Stop') : gettext('Express Interest');
+      text = can_start_work ? gettext('Stop') : gettext('Express Interest');
     else
-      text = is_interested ? gettext('Stop Work') : gettext('Start Work');
+      text = can_start_work ? gettext('Stop Work') : gettext('Start Work');
 
     const interest_entry = {
       enabled: enabled,
-<<<<<<< HEAD
       href: can_start_work ? '/uninterested' : '/interested',
-      text: can_start_work ? gettext('Stop Work') : gettext('Start Work'),
-=======
-      href: is_interested ? '/uninterested' : '/interested',
       text: text,
->>>>>>> 12df453e
       parent: 'right_actions',
       title: can_start_work ? gettext('Notify the funder that you will not be working on this project') : gettext('Notify the funder that you would like to take on this project'),
       color: can_start_work ? '' : '',
