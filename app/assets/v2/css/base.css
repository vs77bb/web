/* stylelint-disable no-descending-specificity */

/* ...because sometimes descending-specificity is a PIA to clean up */

div.body {
  min-height: 400px;
}

.hidden {
  display: none !important;
}

div,
p,
a,
span {
  word-wrap: break-word;
}

.nav_avatar {
  cursor: pointer;
}

.navbar {
  font-family: 'futura-pt', Futura, sans-serif;
}

.navbar-nav .nav-link {
  border-radius: 2px;
}

.navbar-nav .nav-link:hover {
  background-color: rgba(255, 255, 255, 0.2);
}

.navbar-nav a.nav-link.selected {
  color: #4aeaa7 !important;
}

.navbar a.slack svg {
  margin-right: 3px;
}

.footer .nav-link:hover {
  border-radius: 2px;
  background-color: rgba(255, 255, 255, 0.2);
}

.footer img {
  width: 25px;
  height: 25px;
  filter: invert(100%);
}

.modal {
  z-index: 9;
  border-radius: 4px !important;
}

.faq_item {
  margin: 0px auto;
}

.faq_item h5 {
  cursor: pointer;
  text-transform: none;
}

.interior .body {
  background-color: white;
}

.interior .body.loading {
  display: block;
  flex: none;
  max-width: none;
  margin-left: 0px;
}

.interior .container-fluid {
  padding-left: 0px;
  padding-right: 0px;
}

.with-grey-background .body {
  background-color: #eee !important;
}

.index .container-fluid {
  overflow-x: hidden;
}

.bounty_def {
  background-color: #eee;
  height: 140px;
  padding-top: 10px;
}

.bounty_def #mce-EMAIL {
  display: inline;
  text-transform: uppercase;
  font-size: 14px;
}

.bounty_def #mc-embedded-subscribe {
  display: inline;
  text-transform: uppercase;
}

#mce-EMAIL:focus {
  outline: none;
}

#mc-embedded-subscribe:hover {
  cursor: pointer;
}

#mc-embedded-subscribe:focus {
  box-shadow: none;
}

#mc_embed_signup_scroll #mce-EMAIL {
  font-size: 1rem !important;
  height: 45px !important;
  padding: .1em 1em !important;
  border: none !important;
  border-radius: 3px 0 0 3px !important;
}

#mc_embed_signup_scroll #mc-embedded-subscribe {
  transition: none;
  font-size: 1.25rem;
  padding: 0 20px;
  height: 45px;
  border-radius: 0 3px 3px 0;
  margin-left: -3px;
  border: none;
}

#mc_embed_signup_scroll #mc-embedded-subscribe:hover {
  background: #cf005a;
  color: white;
}

#mc_embed_signup_scroll #mc-embedded-subscribe svg {
  margin-left: 5px;
}

.bounty_def h5 {
  font-size: 1.1rem;
}

.bounty_def .mt-4 {
  margin-top: 10px !important;
}

.interior #logo {
  margin-top: -5px;
}

.interior .header {
  background-size: cover;
}

.tldr_container {
  font-size: 4em;
}

.tldr_container img {
  max-width: 350px;
  max-height: 350px;
  padding-bottom: 20px;
}

.whatisit_container,
.howworks_container {
  background-color: white;
  padding-bottom: 40px;
  margin-top: 0px !important;
}

.whatisit,
.howworks {
  margin-top: 20px;
}

.whatisit ol,
.howworks ol {
  list-style: none;
}

.whatisit ol li,
.howworks ol li {
  margin-bottom: 20px;
}

.whatisit ol li img,
.howworks ol li img {
  float: left;
  width: 50px;
  height: 50px;
  margin-right: 20px;
}

.whatisit ol li.third img,
.howworks ol li.third img {
  height: 40px;
}

.whatisit iframe,
.howworks iframe {
  width: 560px;
  height: 315px;
}

.why_gitcoin_cta {
  padding-bottom: 60px !important;
}

.bg-darkBlue a {
  color: #eee;
}

#feature_videos h6 {
  padding-top: 10px;
}

#origin_story img {
  max-height: 200px;
  max-width: 300px;
}

#origin_story .row .col p {
  margin-left: 20px;
  margin-right: 20px;
}

.advisor {
  float: left;
  height: 170px;
  width: 150px;
}

.advisor img {
  max-height: 100px;
  max-width: 100px;
}

p a {
  color: #212529;
  text-decoration: underline;
}

.modal a.close-modal {
  display: none !important;
}

.iama {
  background: #0d023b;
  color: white;
  cursor: pointer;
  -moz-transition: background-color 0.2s ease-in-out;
  -webkit-transition: background-color 0.2s ease-in-out;
  -ms-transition: background-color 0.2s ease-in-out;
  transition: background-color 0.2s ease-in-out;
}

.iama a {
  color: white;
  font-weight: lighter;
}

.iama a.btn {
  color: #f9006c;
}

.iama a.btn:hover {
  color: white;
}

.iama .mt-3 {
  width: 40px;
  height: 40px;
  border-radius: 20px;
}

.iama:hover,
.iama.clicked {
  background: #3e24fb;
  color: #fff;
}

.iama:hover .mt-3,
.iama.clicked .mt-3 {
  width: 40px;
  height: 40px;
  border-radius: 20px;
}

.iama:first-child {
  border-right: 1px dotted #29eb98;
}

.iama:last-child {
  border-left: 1px dotted #29eb98;
}

.iama img {
  width: 30px;
  height: 30px;
  filter: invert(100%);
}

.btn-warning,
.btn-success,
.btn-info {
  padding: 0.4rem 1.4rem;
  font-size: 1.25rem;
  border: 2px solid #15003e;
  transition: none;
}

.btn-warning:hover,
.btn-success:hover,
.btn-info {
  cursor: pointer;
}

.btn-info:hover {
  background-color: #15003e;
  border-color: #15003e;
  color: #f9006c;
}

.btn-warning {
  color: #15003e;
}

.btn {
  cursor: pointer;
}

.btn-warning:hover {
  background-color: #15003e;
  border-color: #15003e;
  color: #ffce08;
}

.btn-success {
  color: #15003e;
}

.btn-success:hover {
  background-color: #15003e;
  border-color: #15003e;
  color: #25e899;
}

.btn:focus {
  box-shadow: none;
}

#hero_cta a.btn-warning {
  padding: 0.6rem 1.05rem;
  background-color: #ffce08;
  border-color: #ffce08;
  color: #15003e;
}

#hero_cta a.btn-warning:hover {
  background-color: #15003e;
  color: #ffce08;
}

#hero_cta a img {
  margin-top: -3px;
  height: 20px;
  width: 20px;
  margin-right: 5px;
}

.dashboard .body {
  padding-bottom: 50px;
}

.dashboard .body .row {
  margin-left: 0px;
}

.dashboard .special_tag a {
  max-height: 30px;
}

.dashboard .body .avatar {
  max-height: 50px;
  max-width: 50px;
}

.body .nonefound {
  margin-left: 100px;
  margin-top: 100px;
  text-align: center;
}

.dashboard .body .bounty_row.local,
.dashboard .body .bounty_row.ropsten {
  border-left: 1px solid red;
}

.dashboard .body .experience {
  border-radius: 6px;
  width: 12px;
  height: 12px;
  background: grey;
}

.dashboard .body .experience.beginner {
  background: #37ea9c;
}

.dashboard .body .experience.intermediate {
  background: #fecf32;
}

.dashboard .body .experience.advanced {
  background: #f9006c;
}

.dashboard .body .loading {
  text-align: center;
}

.loading_img img {
  max-width: 100px;
}

.dashboard .body .experienence.unknown {
  background: #eee;
}

#mailchimp {
  overflow: hidden;
}

#mailchimp div,
#mailchimp p,
#mailchimp h5 {
  z-index: 9;
}

#mailchimp p {
  margin-top: 0px;
  margin-bottom: 0px;
}

#mailchimp p.email {
  margin-bottom: 2rem;
}

body #mc_embed_signup {
  background: transparent !important;
}

body #mc_embed_signup label {
  font-weight: normal;
}

.form_container {
  text-align: left;
  background-color: white;
  border-radius: 2px;
  padding-top: 20px;
  padding-bottom: 20px;
  margin-bottom: 50px;
}

textarea.loading,
input[type=text].loading {
  background-image: url('/static/v2/images/loading_v2.gif');
  background-repeat: no-repeat;
  background-position: right;
  background-size: 30px;
}

.blocking_error {
  text-align: center;
  margin: 100px auto;
  max-width: 100%;
}

.blocking_error img {
  max-width: 150px;
  filter: grayscale(80%);
  -moz-filter: grayscale(80%);
  -ms-filter: grayscale(80%);
  -o-filter: grayscale(80%);
}

#no_metamask_error img {
  filter: grayscale(100%);
  -moz-filter: grayscale(100%);
  -ms-filter: grayscale(100%);
  -o-filter: grayscale(100%);
}

#primary_form {
  max-width: 500px;
  margin: 0 auto;
  padding: 0 4em;
}

#primary_form img {
  max-width: 100px;
}

.bounty_nav {
  border-bottom: 2px solid #212529;
  padding: 0;
  padding-bottom: 4px;
  display: flex;
  justify-content: space-around;
}

.bounty_nav li {
  display: inline;
  padding: 5px;
  border-top-right-radius: 5px;
  border-top-left-radius: 5px;
}

.bounty_nav li.active {
  background-color: #212529;
  color: white;
}

.submit_bounty #network_status div {
  display: inline;
}

#network_status div span {
  color: #4aeba8;
}

.submit_bounty select[name=deonomination] {
  text-align: left;
}

/* The alert message box */

.alert {
  align-items: center;
  background-color: #3E00FF;
  border-radius: 0px;
  box-shadow: 0 6px 6px 0 rgba(0, 0, 0, 0.24);
  color: white;
  display: flex;
  font-family: 'Muli', sans-serif;
  justify-content: space-between;
  padding: 20px;
  margin-bottom: 1px;
  position: fixed;
  top: 0px;
  width: 100%;
  z-index: 999999;
}

.alert .message {
  align-items: center;
  display: flex;
}

.alert .message::before {
  content: url('/static/v2/images/info.svg');
  margin-right: 10px;
}

.alert a {
  color: white;
  text-decoration: underline;
}

.alert.error {
  background-color: #C70018;
}

.alert.error .message::before {
  content: url('/static/v2/images/close.svg');
  height: 30px;
}

.alert.success {
  background-color: #00A652;
}

.alert.success .message::before {
  content: url('/static/v2/images/success.svg');
  height: 30px;
}

.alert.info {
  background-color: #008EFF;
}

.alert.info .message::before {
  content: url('/static/v2/images/info.svg');
  height: 30px;
}

.alert.warning {
  background-color: #F2A700
}

.alert.warning .message::before {
  content: url('/static/v2/images/warning.svg');
  height: 28px;
}

/* The close button */

.closebtn {
  color: white;
  cursor: pointer;
  font-weight: bold;
  float: right;
  font-size: 22px;
  line-height: 20px;
  margin-left: 15px;
  transition: 0.3s;
}

/* When moving the mouse over the close button */

.closebtn:hover {
  color: black;
}

.modal#save {
  width: 100%;
}

.modal#save img {
  width: 30px;
  height: 30px;
}

.modal#save p {
  display: inline;
}

.row.nonefound {
  margin-right: 0px;
}

.row.nonefound img {
  filter: grayscale(100%);
  -moz-filter: grayscale(100%);
  -ms-filter: grayscale(100%);
  -o-filter: grayscale(100%);
  max-width: 250px;
}

.row.nonefound p {
  margin-bottom: 0px;
}

.bottom_notification {
  padding: 10px 30px;
  background: #3e00ff;
  color: white;
  width: 100%;
  margin-left: 0px;
}

.metamask_recc {
  width: 45%;
  display: inline-block;
}

#metamask_context {
  background-color: #fafafa;
  border-radius: 5px;
}

#metamask_context .warning {
  text-align: center;
  background-color: #ff9800;
  border-radius: 5px;
}

#metamask_context .warning a {
  color: black;
  font-weight: bold;
}

.bottom_notification a {
  color: white;
  text-decoration: underline;
  margin-left: 5px;
}

.transaction-status {
  font-family: 'Muli', sans-serif;
  display: block;
  position: relative;
  width: 80%;
  left: 10%;
  top: 30px;
  margin-bottom: 30px;
  border-radius: 2px;
  padding: 3vh 5vw;
  text-align: center;
}

.waiting_room_entertainment {
  font-style: italic;
  text-align: center;
}

.quote-container {
  width: 65%;
  margin: 5% auto;
}

.quote_text {
  color: #4A4A4A;
  font-style: italic;
  font-weight: 700;
  font-size: 22px;
  letter-spacing: 0.75px;
}

.quote_author {
  color: #70EFBE;
  margin-top: 20px;
  font-style: italic;
  font-weight: 700;
  font-size: 22px;
  letter-spacing: 0.75px;
}

#gitcoin_buttons #example img {
  width: 500px;
  max-width: 100%
}

#gitcoin_buttons .flex-column {
  border-radius: 5px;
}

#gitcoin_buttons .btn.delta_1 {
  background-color: #f9006c;
  border: 1px solid white;
}

#gitcoin_buttons .btn.delta_1 span {
  color: #f9006c;
  background-color: white;
}

#gitcoin_buttons .btn.delta_2 {
  background-color: #3e00ff;
  border: 1px solid white;
}

#gitcoin_buttons .btn.delta_2 span {
  color: #3e00ff;
  background-color: white;
}

#gitcoin_buttons .btn.delta_3 {
  background-color: white;
  border: 1px solid black;
  color: black;
}

#gitcoin_buttons .btn.delta_3 img {
  filter: invert(100%);
}

#gitcoin_buttons .btn.delta_3 span {
  color: white;
  background-color: black;
}

#gitcoin_buttons .btn {
  font-weight: bold;
  margin: 10px;
}

#gitcoin_buttons .btn img {
  width: 24px;
  height: 24px;
}

#gitcoin_buttons .btn span {
  font-size: 10px;
  text-transform: uppercase;
  border-radius: 4px;
  color: #100136;
  padding: 2px 10px;
  background-color: white;
  margin-left: 5px;
}

.terms_container a {
  color: black;
}

.press_container {
  background: white;
}

.press_container img {
  max-width: 200px;
  max-height: 100px;
  filter: grayscale(100%);
  -moz-filter: grayscale(100%);
  -ms-filter: grayscale(100%);
  -o-filter: grayscale(100%);
}

.press_container img:hover {
  max-width: 200px;
  max-height: 100px;
  filter: grayscale(0%);
  -moz-filter: grayscale(0%);
  -ms-filter: grayscale(0%);
  -o-filter: grayscale(0%);
}

.body {
  padding-bottom: 4em;
}

.profile_details .dot {
  border-radius: 6px;
  width: 12px;
  height: 12px;
  margin-left: -55px;
  float: left;
  vertical-align: middle;
  margin-top: 20px;
}

.profile_details li:nth-child(2n+0) .dot {
  background: #919191;
}

.profile_details li:nth-child(2n+1) .dot {
  background: black;
}

.profile_details #stats {
  padding-top: 5px;
  padding-left: 2px;
  padding-right: 2px;
  width: 100%;
}

.profile_details #stats li {
  list-style: none;
  display: inline-block;
  background-color: #efefef;
  width: 24%;
  padding: 5px 10px;
  margin-left: 2px;
  text-align: center;
  font-size: 32px;
  font-weight: bold;
  border-radius: 3px;
  margin-top: 10px;
}

.profile_details #stats li span {
  font-size: 14px;
  display: block;
  font-weight: normal;
  color: #8a8a8a;
}

.profile_details #hero {
  width: 100%;
  height: 370px;
  background: #0d053a;
  background: -webkit-radial-gradient(#3e265a 20%, #1e063a, #1e063a);
  background: -o-radial-gradient(#3e265a 20%, #1e063a, #1e063a);
  background: -moz-radial-gradient(#3e265a 20%, #1e063a, #1e063a);
  background: radial-gradient(#3e265a 20%, #1e063a, #1e063a);
  color: white;
  text-align: center;
}

.profile_details #hero li {
  list-style: none;
  display: inline-block;
}

.profile_details #hero img.avatar {
  max-height: 125px;
  max-width: 125px;
  border-radius: 60px;
  border: 3px white solid;
}

.profile_details #hero ul {
  margin-left: 0px;
  padding-left: 0px;
}

.profile_details #hero .authors img {
  max-height: 45px;
  max-width: 45px;
  border-radius: 30px;
  border: 3px white solid;
  margin-right: -20px;
}

.profile_details #hero .ctas img {
  width: 25px;
  height: 25px;
  filter: invert(100%);
  margin: 10px;
}

.profile_details #hero .ctas img:hover {
  filter: invert(90%);
}

.profile_details #hero p {
  color: #919191;
}

.profile_details .tips li:first-child:hover,
.profile_details .bounties li:first-child:hover {
  cursor: none;
  background-color: white;
}

.profile_details .tips li,
.profile_details .bounties li {
  list-style: none;
  padding-top: 10px;
  height: 80px;
}

.profile_details .tips li:hover,
.profile_details .bounties li:hover {
  background-color: #fafafa;
  cursor: pointer;
}

.profile_details .tips li a,
.profile_details .bounties li a {
  color: black;
}

.profile_details .tips li a.btn,
.profile_details .bounties li a.btn {
  color: white;
}

.profile_details .tips li div.url,
.profile_details .tips li div.from_username,
.profile_details .bounties li div.status,
.profile_details .bounties li div.relationship {
  height: 80px;
  width: 100px;
  display: inline-block;
  vertical-align: middle;
  text-align: center;
}

.profile_details .tips div.url,
.profile_details .tips li div.url {
  width: 600px;
}

.profile_details .tips li div.details,
.profile_details .bounties li div.details {
  height: 80px;
  width: 500px;
  display: inline-block;
  vertical-align: top;
}

.profile_details .bounties li div.details h6 {
  display: inline-block;
  word-wrap: break-word;
  max-width: 440px;
}

.profile_details .tips li div.details {
  width: 200px;
}

.profile_details .tips li div.details p,
.profile_details .bounties li div.details p {
  color: #919191;
}

.profile_details .tips li .amount,
.profile_details .bounties li .amount {
  height: 80px;
  width: 200px;
  display: inline-block;
  vertical-align: middle;
  text-align: center;
}

.profile_details h6 {
  font-weight: bold;
}

.profile_details .repos li {
  list-style: none;
  padding-left: 105px;
  min-height: 60px;
}

.profile_details .repos li a {
  color: black;
  text-decoration: none;
}

.profile_details .repos li:hover {
  background-color: #fafafa;
  cursor: pointer;
}

.profile_details .repos li p {
  color: #919191;
}

.profile_details .repos li p.meta {
  float: right;
  padding-right: 10px;
}

.profile_details .dot,
.profile_details li:nth-child(2n+0) .dot {
  background: #919191;
}

#pull_gh {
  font-size: 12px
}

.dashboard .w-75 .github-comment {
  background: url('/static/v2/images/icon-msg-16.png') no-repeat left;
  padding-left: 18px;
  margin-right: 10px;
  display: inline-block;
}

/* Mission Page */

.mission {
  font-family: Futura, sans-serif;
}

.text-highlight-green {
  color: #12c971;
}

.text-highlight-dark-blue {
  color: #220e90;
}

.text-highlight-pink {
  color: #da086b;
}

#mission_hero .text {
  margin-left: 2rem;
}

#mission_hero .font-bigger-4 {
  letter-spacing: 0.15rem;
}

#we_want,
#we_value,
#we_interact {
  padding: 0 10vw;
}

.mission-divider {
  width: 90vw;
  border-color: black;
}

#interest_list {
  margin-left: 0px;
  padding-left: 0px;
}

#interest_list li {
  list-style: none;
}

input.is-invalid {
  border-color: red;
}

.faucet_response {
  display: none;
}

.faucet_response .frheader {
  font-size: xx-large;
}

.faucet_response .frmessage {
  font-size: large;
}

.tooltip-info {
  font-family: 'Muli', sans-serif;
  padding: 10px 20px;
  margin: 0;
  width: 25em;
}

.ui-widget-shadow {
  box-shadow: 0 3px 6px rgba(0, 0, 0, 0.1) !important;
}

.tooltip-info p {
  margin-bottom: 10px;
}

.tooltip-info .font-subheader {
  margin-top: 10px;
}

.tooltip-info .row {
  margin-bottom: 15px;
}

.tooltip-info .col-11 {
  padding-left: 0px;
}

#gitcoinTestimonials {
  height: 288px;
  width: 500px;
}

<<<<<<< HEAD
#alpha {
  color: #a78600;
  background-color: #ffce05;
  border-radius: 4px;
  text-transform: uppercase;
  font-size: 14px;
  padding: 5px 7px;
  font-weight: 100;
  margin: 5px;
  vertical-align: top;
}

#alpha.small {
  font-size: 8px;
  padding: 3px 5px;
  margin: 2px;
=======
#alpha{
    color: #000000;
    background-color: #ffce05;
    border-radius: 4px;
    text-transform: uppercase;;
    font-size: 14px;
    padding: 4px 7px;
    font-weight: 100;
    font-family: 'Muli', sans-serif;
    letter-spacing: 0.15em;
    margin-left: 5px;
    vertical-align: top;
    display: inline-block;
>>>>>>> de000839
}

@media (max-width: 1350px) {
  .profile_details .tips li div.details,
  .profile_details .bounties li div.details {
    width: 300px;
  }

  .profile_details .tips div.url,
  .profile_details .tips li div.url {
    width: 400px;
  }
}

@media (max-width: 1250px) {
  .profile_details .tips li div.details,
  .profile_details .bounties li div.details {
    width: 400px;
  }
}

@media (max-width: 1025px) {
  #faq .col-4 {
    max-width: 100%;
    flex: 0 0 100%;
  }

  .tldr_container img {
    max-width: 300px;
    max-height: 300px;
  }

  #bounty_details {
    margin: 15px;
  }

  .profile_details .tips li div.details,
  .profile_details .tips li .url,
  .profile_details .bounties li div.relationship,
  .profile_details .bounties li div.status,
  .profile_details .bounties li .amount {
    display: none;
  }

  .profile_details .tips li div.details,
  .profile_details .repos li,
  .profile_details .bounties li div.details {
    padding-left: 0px;
    width: 100%;
  }

  .profile_details .repos li p.meta {
    display: none;
  }

  .interior .col-7 {
    margin-left: 5%;
  }

  .whatisit iframe,
  .howworks iframe {
    width: 460px;
    height: 258px;
  }

  .advisor {
    width: 130px;
  }

  .whitepaper .row .col-1,
  .whitepaper .row .col-4 {
    display: none;
  }

  .whitepaper .row .col-6 {
    width: 90%;
    flex: 0 0 90%;
    max-width: 90%;
    padding-left: 10px;
    padding-right: 10px;
    margin: 0px auto;
  }

  .bounty_def .col-7 {
    width: 80%;
    flex: 0 0 80%;
    max-width: 80%;
    padding-left: 20px !important;
  }

  .bounty_def .ml-3 {
    font-size: .9rem;
  }

  .bounty_def h5 {
    font-size: 1.3rem;
  }

  .bounty_def .mt-4 {
    margin-top: 10px !important;
  }

  #mission_hero .font-bigger-4 {
    font-size: 1.3rem;
  }

  #mission_hero .mission-img-wrapper {
    height: 175px;
  }

  #mission_hero .mission-img-wrapper img {
    max-height: 175px;
  }
}

@media (max-width: 769px) {
  #gitcoinTestimonials {
    height: 202px;
    width: 350px;
  }

  .tldr_container img {
    max-width: 250px;
    max-height: 250px;
  }

  .email_settings .col-4 {
    display: none;
  }

  .email_settings .col-6 {
    max-width: 100%;
    flex: 0 0 100%;
  }

  .profile_details #stats li {
    width: 48%;
  }

  .profile_details #hero {
    height: 400px;
  }

  body.bounty_details .right_details {
    margin-left: 30px;
    width: 100%;
    max-width: 90%;
  }

  body.slack .col-4 {
    display: none;
  }

  body.slack .col-6 {
    flex: 0 0 100%;
    max-width: 100%;
  }

  .row.whatisit .explainer {
    margin-top: 30px;
  }

  .bounty_def {
    height: 160px;
  }

  #team .row,
  #team .row .d-flex,
  .row.whatisit .d-flex,
  .row.whatisit .row.howworks .d-flex,
  .row.howworks {
    display: block;
    width: 100%;
  }

  #team .row div {
    text-align: center;
  }

  #team .row img.img-fluid {
    float: none !important;
  }

  .whatisit iframe,
  .howworks iframe {
    width: 460px;
    height: 250px;
  }

  .advisor {
    width: 100px;
    float: none;
    display: inline-block;
  }

  .avatar-img-wrapper {
    padding-left: 1rem !important;
    padding-right: 1rem !important;
  }

  .bounty_def .mt-4 {
    margin-top: 0px !important;
  }

  .search_bar .sort_row {
    display: none !important;
  }

  #hero_cta a.btn {
    padding: .5rem .75rem;
    font-size: 1rem;
  }

  .bounty_def h5 {
    font-size: 1.2rem;
  }

  #mc_embed_signup_scroll #mce-EMAIL {
    border-radius: 3px !important;
  }

  #mc_embed_signup_scroll #mc-embedded-subscribe {
    margin-top: 15px;
    border-radius: 3px;
  }

  #mission_hero .font-bigger-4 {
    font-size: 1rem;
  }

  #mission_hero .mission-img-wrapper {
    height: 150px;
  }

  #mission_hero .mission-img-wrapper img {
    max-height: 150px;
  }

  .tooltip-info {
    display: none;
  }
}

@media (max-width: 540px) {
  #primary_form {
    max-width: 100%;
  }
}

@media (max-width: 481px) {
  #gitcoinTestimonials {
    height: 144px;
    width: 250px;
  }

  .tldr_container img {
    max-width: 150px;
    max-height: 150px;
  }

  .hide_min_viewport {
    display: none !important;
  }

  .header .row.ml-5 {
    margin-left: 0em !important;
  }

  .header .header-line {
    font-size: 2.5em;
  }

  .header .subheader-line {
    font-size: 1.5em;
  }

  .dashboard .row.bounty_row .col-7 {
    flex: 0 0 80%;
    max-width: 80%;
  }

  .dashboard .row.bounty_row .col-7 .w-75 {
    width: 95% !important;
    padding-left: 3%;
  }

  .bounty_nav {
    display: none;
  }

  #mailchimp,
  .why_gitcoin,
  .why_gitcoin .row {
    margin-left: 0px;
    margin-right: 0px;
    padding-left: 0px;
    padding-right: 0px;
  }

  #features .row,
  #features .row .d-flex,
  #origin_story .row,
  #origin_story .row .d-flex,
  .why_gitcoin .row,
  .why_gitcoin .row .d-flex {
    display: block;
    width: 100%;
    text-align: center;
  }

  .row.whatisit .d-flex,
  .row.whatisit,
  .row.howworks .d-flex,
  .row.howworks {
    text-align: left;
  }

  .row.whatisit .font-bigger-2,
  .row.howworks .font-bigger-2 {
    font-size: 1rem;
  }

  .row.whatisit iframe,
  .row.howworks iframe {
    width: 280px;
    height: 170px;
    margin: 0px auto;
  }

  #get .row {
    display: block;
  }

  #get .row .iama {
    margin-bottom: 5px;
  }

  .advisor {
    margin-left: 10px;
  }

  h4 {
    padding-top: 20px;
  }

  .bounty_def {
    display: none;
  }

  .search_bar span {
    display: none;
  }

  .interior .body {
    width: 100%;
    flex: 0 0 100%;
    max-width: 100%;
  }

  #hero_cta a.btn {
    margin-top: 10px;
  }

  #mission_hero .text {
    margin-top: 1rem;
    margin-left: 0;
  }
}

@media (max-width: 350px) {
  img#logo {
    width: 150px;
    height: 37px;
  }

  .header .header-line {
    font-size: 1.5em;
  }

  .header .subheader-line {
    font-size: 1.2em;
  }

  .bounty_def h5 {
    font-size: .8rem;
  }
}

@media (max-width: 576px) {
  #sidebar_container {
    display: none;
  }

  .profile_details #stats {
    padding-right: 10px;
  }

  .profile_details .repos {
    padding-right: 40px;
  }

  .profile_details .repos li {
    margin-bottom: 1em;
  }

  .issue_details {
    flex-direction: column;
  }

  .issue_details div {
    width: 100% !important;
  }

  .profile_details .tips li div.url {
    display: none;
  }
}

@media (max-width: 768px) {
  .bounty_nav {
    padding-left: 0;
  }

  .bounty_nav li {
    display: block;
  }
}<|MERGE_RESOLUTION|>--- conflicted
+++ resolved
@@ -1146,38 +1146,25 @@
   width: 500px;
 }
 
-<<<<<<< HEAD
 #alpha {
-  color: #a78600;
+  color: #000000;
   background-color: #ffce05;
   border-radius: 4px;
   text-transform: uppercase;
   font-size: 14px;
-  padding: 5px 7px;
+  padding: 4px 7px;
+  font-family: 'Muli', sans-serif;
   font-weight: 100;
+  letter-spacing: 0.15em;
   margin: 5px;
   vertical-align: top;
+  display: inline-block;
 }
 
 #alpha.small {
   font-size: 8px;
   padding: 3px 5px;
   margin: 2px;
-=======
-#alpha{
-    color: #000000;
-    background-color: #ffce05;
-    border-radius: 4px;
-    text-transform: uppercase;;
-    font-size: 14px;
-    padding: 4px 7px;
-    font-weight: 100;
-    font-family: 'Muli', sans-serif;
-    letter-spacing: 0.15em;
-    margin-left: 5px;
-    vertical-align: top;
-    display: inline-block;
->>>>>>> de000839
 }
 
 @media (max-width: 1350px) {
