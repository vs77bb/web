--- conflicted
+++ resolved
@@ -135,17 +135,14 @@
   'bounty_type': unknown_if_empty,
   'bounty_owner_github_username': gitcoin_ize,
   'bounty_owner_name': function(key, val, result) {
-<<<<<<< HEAD
-    return [ 'bounty_owner_name', ucwords(result.metadata.fullName) ];
+    return [ 'bounty_owner_name', result.bounty_owner_name ];
   },
   'application_scheme': function(key, val, result) {
     return [ 'application_scheme', ucwords(result.application_scheme) ];
   },
   'work_scheme': function(key, val, result) {
     return [ 'work_scheme', result.work_scheme ];
-=======
     return [ 'bounty_owner_name', result.bounty_owner_name ];
->>>>>>> da294719
   },
   'issue_keywords': function(key, val, result) {
     if (!result.keywords || result.keywords.length == 0)
