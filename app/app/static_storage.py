# -*- coding: utf-8 -*-
"""Define the custom static storage to surpress bad URL references."""
<<<<<<< HEAD
from pipeline.storage import PipelineMixin
from whitenoise.storage import CompressedManifestStaticFilesStorage
=======
import os
from os.path import basename
from secrets import token_hex
>>>>>>> a90d5f6a

from django.conf import settings
from django.contrib.staticfiles.storage import ManifestFilesMixin

<<<<<<< HEAD
class SilentFileStorage(PipelineMixin, CompressedManifestStaticFilesStorage):
    """Define the static storage using whitenoise with hashing.
=======
from storages.backends.s3boto3 import S3Boto3Storage, SpooledTemporaryFile


class SilentFileStorage(ManifestFilesMixin, S3Boto3Storage):
    """Define the static storage using S3 via boto3 with hashing.
>>>>>>> a90d5f6a

    If Django cannot find a referenced url in an asset, it will silently pass.

    """

    location = settings.STATICFILES_LOCATION

    def __init__(self, *args, **kwargs):
        kwargs['bucket'] = settings.AWS_STORAGE_BUCKET_NAME
        kwargs['custom_domain'] = settings.AWS_S3_CUSTOM_DOMAIN
        super(SilentFileStorage, self).__init__(*args, **kwargs)

    def _save_content(self, obj, content, parameters):
        """Create a clone of the content file to avoid premature closure.

        When this is passed to boto3 it wrongly closes the file upon upload
        where as the storage backend expects it to still be open.

        """
        # Seek our content back to the start
        content.seek(0, os.SEEK_SET)

        # Create a temporary file that will write to disk after a specified size
        content_autoclose = SpooledTemporaryFile()

        # Write our original content into our copy that will be closed by boto3
        content_autoclose.write(content.read())

        # Upload the object which will auto close the content_autoclose instance
        super(SilentFileStorage, self)._save_content(obj, content_autoclose, parameters)

        # Cleanup if this is fixed upstream our duplicate should always close
        if not content_autoclose.closed:
            content_autoclose.close()

    def url(self, name, force=True):
        """Handle catching bad URLs and return the name if route is unavailable."""
        try:
            return super(SilentFileStorage, self).url(name, force=force)
        except Exception:
            return name

    def _url(self, hashed_name_func, name, force=True, hashed_files=None):
        """Handle catching bad URLs and return the name if route is unavailable."""
        try:
            hashed_name = self.stored_name or ''
            return super(SilentFileStorage, self)._url(hashed_name, name, force=force, hashed_files=hashed_files)
        except Exception:
            return name


class MediaFileStorage(S3Boto3Storage):
    """Define the media storage backend for user uploaded/stored files."""

    location = settings.MEDIAFILES_LOCATION

    def __init__(self, *args, **kwargs):
        kwargs['bucket'] = settings.MEDIA_BUCKET
        kwargs['custom_domain'] = settings.MEDIA_CUSTOM_DOMAIN
        super(MediaFileStorage, self).__init__(*args, **kwargs)


def get_salted_path(instance, filename):
    return f'assets/{token_hex(16)[:15]}/{basename(filename)}'<|MERGE_RESOLUTION|>--- conflicted
+++ resolved
@@ -1,27 +1,18 @@
 # -*- coding: utf-8 -*-
 """Define the custom static storage to surpress bad URL references."""
-<<<<<<< HEAD
-from pipeline.storage import PipelineMixin
-from whitenoise.storage import CompressedManifestStaticFilesStorage
-=======
 import os
 from os.path import basename
 from secrets import token_hex
->>>>>>> a90d5f6a
 
 from django.conf import settings
 from django.contrib.staticfiles.storage import ManifestFilesMixin
 
-<<<<<<< HEAD
-class SilentFileStorage(PipelineMixin, CompressedManifestStaticFilesStorage):
-    """Define the static storage using whitenoise with hashing.
-=======
+from pipeline.storage import PipelineMixin
 from storages.backends.s3boto3 import S3Boto3Storage, SpooledTemporaryFile
 
 
-class SilentFileStorage(ManifestFilesMixin, S3Boto3Storage):
+class SilentFileStorage(PipelineMixin, ManifestFilesMixin, S3Boto3Storage):
     """Define the static storage using S3 via boto3 with hashing.
->>>>>>> a90d5f6a
 
     If Django cannot find a referenced url in an asset, it will silently pass.
 
