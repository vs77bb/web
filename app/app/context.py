--- conflicted
+++ resolved
@@ -24,15 +24,13 @@
         'rollbar_client_token': settings.ROLLBAR_CLIENT_TOKEN,
         'env': settings.ENV,
     }
-<<<<<<< HEAD
     if context['github_handle']:
         context['unclaimed_tips'] = Tip.objects.filter(
             expires_date__gte=timezone.now(),
             receive_txid='',
             username__iexact=context['github_handle']
             )
-=======
+
     context['json_context'] = json.dumps(context)
->>>>>>> b89aa838
 
     return context