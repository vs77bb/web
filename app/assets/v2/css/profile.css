.profile_details .container{
  min-height: 150px;
}

.overflow-visible {
  overflow: visible;
}

.profile-card {
  background: white;
  border-radius: 5px;
  z-index: 1;
  position: relative;
  padding: 2rem;
}

.profile-header__avatar {
  float: left;
  width: 7.25rem;
  height: 7.25rem;
  border-radius: 50%;
}

.profile-header__handle {
  padding-top: 0.8rem;
  margin-bottom: 0;
  line-height: 1;
  font-weight: 700;
  font-size: 1.7rem;
}

.profile-header__handle small {
  text-transform: none;
}

.profile-header__bio {
  clear: both;
}

.profile-bounties__group-title > i {
  color: #25E899;
}

.profile-header__links {
  margin: 0;
  padding: 0;
}

.profile-header__links a {
  margin-left: 2px;
  margin-right: 2px;
  font-size: 1.2rem;
  transition: all 0.3s;
  color: #000;
  text-decoration: none;
}

.profile-header__links a:hover i {
  color: #1AB56D;
}

.profile-header__links img {
  width: 1.5rem;
  height: 1.5rem;
  margin-right: 0.5em;
  filter: invert(100%);
}

.float_avatar_image {
  margin-top: -140px;
  position: relative;
}

.float_avatar_image img {
  height: 186px;
  width: 186px;
  border: 3px solid #FFFFFF;
  box-shadow: 0 -2px 4px 0 rgba(0,0,0,0.50);
}

.avatar_edit {
  text-align: center;
  background: linear-gradient(to top,rgba(255,255,255,0.6),rgba(255,255,255,0.0));
  border-radius: 0% 0% 50% 50% / 0% 0% 100% 100%;
  color: black;
  height: 90px;
  width: 180px;
  position: absolute;
  top: 93px;
  margin: auto;
  right: 0;
  left: 0;
  transition: .2s all linear;
}

.avatar_edit_text {
  position: absolute;
  top: 50%;
  color: black;
  font-weight: bold;
  font-size: 20px;
  margin: auto;
  width: 100%;
  height: 40px;
}

.is_my_profile a:hover .profile-header__avatar{
  border: 3px solid #0fce7c;
}

.is_my_profile{
  cursor: pointer;
}

a:hover .avatar_edit {
  background-color: rgba(255, 255, 255, 0.7);
  height: 180px;
  width: 180px;
  top: 3px;
  border-radius: 50%;
}

a:hover .avatar_edit .avatar_edit_text {
  top: 40%;
}

.picky img {
  width: 100%;
  height: auto;
  vertical-align: middle;
}


.profile-organizations .organization {
  display: inline-block;
}

.profile-bounties--activities{
  min-height: 200px;
}

.profile-organizations .organization img{
  max-height: 4rem;
  max-width: 4rem;
  margin-right: 0.5rem;
  margin-bottom: 0.5rem;
  border-radius: 50%;
}

@media (max-width: 767.98px) {

  .profile-header__main-infos {
    text-align: center;
  }

  .profile-header__avatar {
    float: none;
    margin-right: 0!important;
  }

  .profile-header__handle {
    display: block;
  }

  .profile-header__links li {
    text-align: center;
    float: none;
    margin-right: 0;
  }
}


.profile-header__stats {
  border: none;
}

.profile-header__stats .card-header {
  padding: 0.1rem 0.7rem;
  color: #666;
  border-radius: 0;
  border-bottom: none;
  font-size: 1.2rem;
}

.profile-header__stats .card-header b {
  color: #000;
  font-size: 1.7rem;
}

.profile-header__stats .card-body {
  padding: 0.7rem;
}

@media (min-width: 992px) and (max-width: 1199.98px) {
  .profile-header__stats .card-header {
    padding: 0 0.5rem;
    font-size: 1.2rem;
  }

  .profile-header__stats .card-body {
    padding: 0.5rem;
    font-size: 1rem;
  }
}

.profile-header__stats ul {
  list-style-type: none;
  padding: 0;
  margin: 0;
}

.profile-header__stats li {
  margin: 0.15rem 0 0;
}

.profile-header__stats li:first-child {
  margin-top: 0;
}

.profile-header__stats--contributor .card-header {
  background-color: transparent;
}

.card-header::after {
  content: '';
  position: relative;
  height: 4px;
  width: 100%;
  display: block;
  border-radius: 6px;
  animation: grow 1s ease-in-out;
}

.animate-verify {
  animation: verify 0.3s cubic-bezier(0.18, 0.89, 0.32, 1.28);
}

@keyframes grow {
  0% {
    width: 2%;
  }
  50% {
    width: 2%;
  }
  100% {
    width: 100%;
  }
}

@keyframes verify {
  0% {
    transform: scale(1.5, 1.3);
  }
  100% {
    transform: scale(1);
  }
}

.profile-header__stats--contributor .card-header::after {
  background: #00eb93;
}

.profile-header__stats--funder .card-header::after {
  background: #FFCE08;
}

.profile-header__stats--funder .card-header {
  background-color: transparent;
}

.profile-section-title {
  border-bottom: 2px solid #3E24FB;
}

.profile-bounties--loading {
  background-image: url('/static/v2/images/loading_v2.gif');
  background-repeat: no-repeat;
  background-position: 0 -1rem;
  background-size: 4rem;
  height: 3rem;
}

.profile-bounties .avatar {
  width: 3.125rem;
  height: 3.125rem;
  margin-right: auto;
  margin-left: auto;
  border-radius: 100%;
  min-height: 3.125rem;
}

.profile-bounties .bounty_row {
  padding-left: 0;
  padding-right: 0;
}

.profile-bounties .bounty_row--hidden {
  display: none;
}

.profile-bounties .bounty-summary {
  padding-left: 0;
  padding-right: 0;
}

.profile-bounties .profile-bounties__btn-show-all {
  border-color: #D3D3D3;
  font-size: 0.875rem;
  font-weight: 300;
}

.profile-bounties .profile-bounties__btn-show-all:hover,
.profile-bounties .profile-bounties__btn-show-all:focus,
.profile-bounties .profile-bounties__btn-show-all:active {
  border-color: #D3D3D3;
  color: #6c757d;
  background-color: #F9F9F9;
}

.profile-bounties__group-title {
  color: #0D0764;
  font-size: 1rem;
  padding: 0.5rem 0 5px 0;
  border-bottom: 2px solid #3E24FB;
}

.profile-bounties__sort_label {
  color: #3E24FB;
}

.profile_details .bounty_row:first-child {
  border-top: none;
}

.profile_details .works_with_list span {
  font-weight: bolder;
  display: block;
  margin-top: 6px;
  margin-bottom: 6px;
}

.profile_details .works_with_list img {
  max-width: 30px;
  border-radius: 50%;
  box-shadow: 0 1px 2px 0 rgba(0, 0, 0, 0.20);
}

.profile_details .works_with_list .plus-img {
  color: #3E00FF;
  width: 30px;
  height: 30px;
  display: inline-flex;
  background: #F8F9FA;
  border-radius: 30px;
  align-items: center;
  vertical-align: middle;
  font-size: 10px;
  justify-content: center;
}

.profile_details .works_with_list a:hover {
  text-decoration: none;
  transform: scale(1.1);
}

.no-profile-button {
  background-color: #3E00FF;
  color: #FFFFFF;
  font-size: 0.875rem;
}

.no-profile-textcolor {
  color: #666666;
}

.profile-banner {
  top: 25vh;
  color: #ffffff;
  z-index: 1;
  width: 100vw;
  visibility: hidden;
  cursor: pointer;
}

.picky {
  cursor: pointer;
}

.picky:active, .picky:focus {
  border: 2px solid #007bff;
}

.selected {
  border: 5px solid #007bff;
}

nav.navbar.navbar-dark{
  background-image: url(/static/v2/images/header-bg.png);
}

#change_header_lede {
  padding-top: 2rem;
  padding-bottom: 10rem;
  background: linear-gradient(to top,rgba(255,255,255,0.6),rgba(255,255,255,0.0));
}

#change_header_lede:hover {
  background: linear-gradient(to top,rgba(255,255,255,0.9),rgba(255,255,255,0.0));
}

#change_header_lede span {
<<<<<<< HEAD
  background-color: rgba(255,255,255,.3);
  padding: 5px;
=======
  font-weight: bold;
  visibility: hidden;
  padding: 5px;  
>>>>>>> 64fd5d0c
}

#change_header_lede:hover span {
<<<<<<< HEAD
  background-color: rgba(255,255,255,.5);
  padding: 5px;
=======
  visibility: visible;
  padding: 5px;  
>>>>>>> 64fd5d0c
}<|MERGE_RESOLUTION|>--- conflicted
+++ resolved
@@ -409,22 +409,11 @@
 }
 
 #change_header_lede span {
-<<<<<<< HEAD
-  background-color: rgba(255,255,255,.3);
-  padding: 5px;
-=======
   font-weight: bold;
   visibility: hidden;
-  padding: 5px;  
->>>>>>> 64fd5d0c
+  padding: 5px;
 }
 
 #change_header_lede:hover span {
-<<<<<<< HEAD
-  background-color: rgba(255,255,255,.5);
-  padding: 5px;
-=======
   visibility: visible;
-  padding: 5px;  
->>>>>>> 64fd5d0c
 }