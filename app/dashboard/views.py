--- conflicted
+++ resolved
@@ -839,22 +839,6 @@
     all_users = []
     for user in all_pages.page(page):
         profile_json = {}
-<<<<<<< HEAD
-        profile_json = user.to_standard_dict()
-        del profile_json['email']
-        del profile_json['slack_token']
-        del profile_json['github_access_token']
-        del profile_json['discord_webhook_url']
-        del profile_json['form_submission_records']
-
-        if user.avatar_baseavatar_related.exists():
-            user_avatar = user.avatar_baseavatar_related.first()
-            profile_json['avatar_id'] = user_avatar.pk
-            profile_json['avatar_url'] = user_avatar.avatar_url
-        count_work_completed = Activity.objects.filter(profile=user, activity_type='work_done').count()
-        count_work_in_progress = Activity.objects.filter(profile=user, activity_type='start_work').count()
-=======
->>>>>>> 9e9e414d
         previously_worked_with = 0
         if current_user:
             previously_worked_with = BountyFulfillment.objects.filter(
