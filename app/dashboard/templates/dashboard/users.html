{% comment %}
    Copyright (C) 2019 Gitcoin Core

    This program is free software: you can redistribute it and/or modify
    it under the terms of the GNU Affero General Public License as published
    by the Free Software Foundation, either version 3 of the License, or
    (at your option) any later version.

    This program is distributed in the hope that it will be useful,
    but WITHOUT ANY WARRANTY; without even the implied warranty of
    MERCHANTABILITY or FITNESS FOR A PARTICULAR PURPOSE. See the
    GNU Affero General Public License for more details.

    You should have received a copy of the GNU Affero General Public License
    along with this program. If not, see <http://www.gnu.org/licenses/>.

{% endcomment %}
{% load i18n static email_obfuscator add_url_schema avatar_tags %}
<!DOCTYPE html>
<html lang="en">

  <head>
    {% include 'shared/head.html' %}
    {% include 'shared/cards.html' %}
    <link rel="stylesheet" href={% static "v2/css/users.css" %} />
    <link rel="stylesheet" href={% static "v2/css/tag.css" %} />
    <link rel="stylesheet" href={% static "v2/css/rating.css" %} />
    <link rel="stylesheet" href="{% static "v2/css/forms/select.css" %}" />
  </head>

  <body class="interior {{active}} g-font-muli">
    {% include 'shared/tag_manager_2.html' %}
    <div class="container-fluid header dash">
      {% include 'shared/top_nav.html' with class='d-md-flex' %}
      {% include 'shared/nav.html' %}
    </div>
    <div class="" id="gc-users-directory" v-cloak>

      <div class="container-fluid">
        <nav class="search-section p-5">
          <div class="d-flex flex-grow-1" id="usersFilters">
            <form class="form-inline my-2 flex-fill justify-content-center">
              <div class="input-group w-50">
                <input class="form-control form-control-lg" v-model="searchTerm" type="search" placeholder="Search" aria-label="Search">
                <div class="input-group-append">
                  <button type="submit" class="btn input-group-text btn-search" @click.prevent="searchUsers()"> <i class="fas fa-search"></i></button>
                </div>
                <!-- <button class="btn btn-outline-success my-2 my-sm-0" @click.prevent="searchUsers()">Search</button> -->
              </div>
            </form>
          </div>
        </nav>
      </div>
      <div class="sidebar-container flex-column flex-lg-row">
        <transition name="fade">
          <nav v-show="showFilters" class="sidebar flex-fill p-4" role="navigation">
            <div class="g-multiselect pb-4 border-bottom form-group">
              <label for="skills" class="font-weight-bold">Skills</label>
              <div class="form__select2">
                <select2 :options="skills" v-model="params.skills" data-placeholder="e.g. HTML, CSS" data-tags="true" multiple class="form-control">
                  <option disabled value="0">Select one</option>
                </select2>
              </div>
            </div>
            <div class="pb-4 border-bottom form-group">
              <label for="bounty-completed" class="font-weight-bold">Bounties Completed</label>
              <div class="form__select2">
                <select2 v-model="params.bounties_completed" data-minimum-results-for-search="Infinity" class="form-control">
                  <option value="" selected="true">All</option>
                  <option value="0,5">0-5</option>
                  <option value="5,10">5-10</option>
                  <option value="10,15">10-15</option>
                  <option value="15,20">15-20</option>
                </select2>
              </div>
            </div>
            <div class="pb-4 border-bottom form-group">
              <label for="leaderboard_rank" class="font-weight-bold">Leaderboard Rank</label>
              <div class="form__select2">
                <select2 v-model="params.leaderboard_rank" data-minimum-results-for-search="Infinity" class="form-control">
                  <option value="" selected="true">All</option>
                  <option value="0,5">0-5</option>
                  <option value="5,10">5-10</option>
                  <option value="10,15">10-15</option>
                  <option value="15,20">15-20</option>
                </select2>
              </div>
            </div>
            <div class="pb-2 border-bottom form-group">
              <div class="w-100 p-2">
                <fieldset class="">
                  <label for="" class="font-weight-bold">Star Rating</label>
                  <div class="rating font-smaller-4">
                    <input type="radio" id="rating-5" name="rating" value="5" v-model="params.rating" />
                    <label class ="rating-star full" for="rating-5" data-toggle="tooltip" title="It was great - 5 stars"></label>
                    <input type="radio" id="rating-4" name="rating" value="4" v-model="params.rating" />
                    <label class ="rating-star full" for="rating-4" data-toggle="tooltip" title="It was good - 4 stars"></label>
                    <input type="radio" id="rating-3" name="rating" value="3" v-model="params.rating" />
                    <label class ="rating-star full" for="rating-3" data-toggle="tooltip" title="It was okay - 3 stars"></label>
                    <input type="radio" id="rating-2" name="rating" value="2" v-model="params.rating" />
                    <label class ="rating-star full" for="rating-2" data-toggle="tooltip" title="It was bad - 2 stars"></label>
                    <input type="radio" id="rating-1" name="rating" value="1" v-model="params.rating" />
                    <label class ="rating-star full" for="rating-1" data-toggle="tooltip" title="It was terrible - 1 star"></label>
                  </div>
                </fieldset>
              </div>
            </div>
            <div class="g-multiselect pb-4 border-bottom form-group">
              <label for="organisations" class="font-weight-bold">Organisation</label>
              <div class="font-smaller">
                <input v-model="params.organisation" data-placeholder="e.g. Gitcoin" data-tags="true" class="form-control">
              </div>
            </div>
            <button class="btn blue" @click="params = {}; searchUsers()">Reset Filters</button>
          </nav>
        </transition>
        <div class="container pt-4" @scroll.passive="onScroll($event)">
          <button class="blue btn font-smaller-1 font-weight-bold" @click="showFilters = !showFilters">[[ showFilters ? 'Hide' : 'Show' ]] filters <i class="fas fa-filter"></i></button>
          <div class="py-5 mt-4">
            <div v-if="noResults" class="text-center">
              <img src="{% static 'v2/images/shrug_bot.png' %}" alt="nothing found" width="316" height="221">
              <p class="mt-4 font-weight-bold mb-0">No users found</p>
              <button class="btn blue" @click="params = {}; searchUsers()">Reset Filters</button>
            </div>
            <div class="grid-4">
              <div v-for="user in users" class="card card-user shadow-sm border-0" :key="user.id">
                <div class="d-flex flex-column py-1 bg-lightblue">
                  <button class="btn position-absolute align-self-end" data-toggle="dropdown" href="#" role="button" aria-haspopup="true" aria-expanded="false"><i class="fas fa-ellipsis-v"></i></button>
                  <div class="dropdown-menu dropdown-menu-right">
                    <a :href="`/funding/new?invite=${ user.id }`" target="_blank" class="dropdown-item">Fund bounty</a>
                    <div class="dropdown-divider"></div>
                    <a :href="`/profile/${ user.handle }`" class="dropdown-item" target="_blank">View profile</a>
                  </div>
                  <img class="rounded-circle shadow-sm mx-auto mt-n5 mb-3 bg-white" width="113" height="113" :src="`/dynamic/avatar/${ user.handle }`"/>
                  <h5 class="text-center card-user_name">
                    [[ user.data.name || user.handle ]]
                    <span v-if="user.verification">
                      <img src="{% static 'v2/images/badge-verify.svg' %}" width="15" height="15" title="Verified user" alt="verify badget">
                    </span>
                  </h5>
                  <a :href="`/profile/${ user.handle }`" class="text-center d-block">
                    @[[ user.handle ]]
                  </a>
                  <small class="text-center">
                    Joined: <time :datetime="[[ user.created_on ]]" :title="[[ user.created_on ]]">[[ user.created_on | moment ]]</time>
                  </small>
                  <div class="card-user_stars text-center my-2">
                    <i class="far fa-star" :class="star <= user.avg_rating.overall.toFixed() ? 'fas' : 'far'" v-for="star in user.avg_rating.overall.toFixed(), 5"></i>
                    ([[ user.avg_rating.total_rating ]] ratings)
                  </div>
                  <small class="text-center pb-1" v-if="user.previously_worked">
                    <i class="far fa-handshake mr-1"></i>Worked with you
                  </small>
                </div>
                <div class="card-body  d-flex flex-column justify-content-between">
                  <div v-if="user.keywords" class="text-center">
                    <template v-for="keyword in user.keywords">
                      <span class="badge badge--bluelight">[[ keyword ]]</span>[[ ' ' ]]
                    </template>
                  </div>
                  <div class="text-center my-1 font-smaller-1">
                    <a :href="`${ user.data.html_url }?tab=repositories`" target="_blank" rel="noopener noreferrer" >
                      <i class="fab fa-github"></i>
                    </a>
                    <a :href="`${ user.data.blog }`" target="_blank" rel="noopener noreferrer" v-if="user.data.blog">
                      <i class="fas fa-home"></i>
                    </a>
                    <a :href="`mailto:${ user.data.email }`" v-if="user.data.email">
                      <i class="far fa-envelope"></i>
                    </a>
                    <a :href="`https://www.linkedin.com/in/${ user.linkedin_url }`" v-if="user.linkedin_url">
                      <i class="fab fa-linkedin-in"></i>
                    </a>
                  </div>
                  <div class="text-center" id="job_status" v-if="user.show_job_status">
                    <a :href="`${media_url}${user.resume}`" download data-toggle="tooltip" title="Download resume">
                      <i class="fa fa-briefcase mr-2" aria-hidden="true"></i> [[ user.job_status ]]
                    </a>
                  </div>
                  <div class="text-center">
                    <span v-if="user.position_contributor > 0"><b>#[[ user.position_contributor ]]</b> contributor</span>  <span v-if="user.position_funder > 0"><b>#[[ user.position_funder ]]</b> funder</span>
                  </div>
                  <div class="text-center">
                    <b>[[ user.work_done ]]</b> bounties completed
                  </div>
                  <div class="text-center mt-2">
                    <button v-if="funderBounties.length" data-toggle="modal" data-target="#userModal" class="btn btn-sm btn-gc-blue" @click="openBounties(user)">Invite to Bounty</button>
                    <a v-if="isFunder && !funderBounties.length" :href="`/funding/new?invite=${ user.id }`" target="_blank" class="btn btn-sm btn-gc-blue">Fund Bounty</a>
                  </div>
                </div>
              </div>
            </div>
            <loading-screen v-if="isLoading"></loading-screen>
          </div>
        </div>
      </div>
      <modal ref="user-modal" >
        <div slot="header" v-if="userSelected.handle">
          <div class="d-flex flex-column align-items-center">
            <h6 class="font-weight-bold mb-3">Invite User to Bounty</h6>
            <img class="rounded-circle mx-auto mb-3" width="64" height="64" :src="`/dynamic/avatar/${ userSelected.handle }`"/>
            <span>[[ userSelected.data.name ]]</span>
            <a :href="`/profile/${ userSelected.handle }`" class="text-center d-block" target="_blank">
              [[ userSelected.handle ]]
            </a>
          </div>
        </div>
<<<<<<< HEAD
        <div slot="body">
          <div class="my-2 text-center">
            <b>Select a bounty</b> or <a :href="`/funding/new?invite=${ userSelected.id }`" target="_blank" class="font-weight-bold">create a new one</a>
          </div>
          <div class="bounties-box">
            <div v-for="bounty in funderBounties" :key="bounty.id" @click="bountySelected = bounty" v-bind:class="{ 'btn-gc-blue': bountySelected && bounty.id === bountySelected.id }" class="bounty-select py-2 px-3 border-bottom d-flex align-items-center">
              <img :src="`/dynamic/avatar/${ bounty.funding_organisation || bounty.bounty_owner_github_username }`" class="rounded-circle flex-shrink-0" width="30" height="30">
              <p class="line-clamp font-smaller-2 my-0 mx-2">
                [[ bounty.title ]]
              </p>
              <div class="ml-auto flex-shrink-0">
                <span class="tag token">[[ bounty.value_true ]] [[ bounty.token_name ]]</span>
                <span class="tag usd">[[ bounty.value_in_usdt_now ]] USD</span>
=======
        <div slot="body" v-if="userSelected.handle">
          <div v-if="funderBounties.length">
            <b>Select a bounty</b>
            <div class="bounties-box">
              <div v-for="bounty in funderBounties" :key="bounty.id" @click="bountySelected = bounty" v-bind:class="{ 'btn-gc-blue': bountySelected && bounty.id === bountySelected.id }" class="bounty-select py-2 px-3 border-bottom d-flex align-items-center">
                <img :src="`/dynamic/avatar/${ bounty.funding_organisation || bounty.bounty_owner_github_username }`" class="rounded-circle flex-shrink-0" width="30" height="30">
                <p class="line-clamp font-smaller-2 my-0 mx-2">
                  [[ bounty.title ]]
                </p>
                <div class="ml-auto flex-shrink-0">
                  <span class="tag token">[[ bounty.value_true ]] [[ bounty.token_name ]]</span>
                  <span class="tag usd">[[ bounty.value_in_usdt_now ]] USD</span>
                </div>
>>>>>>> c5809b93
              </div>
            </div>
          </div>
          <div v-else class="text-center font-subheader mt-4">
            <p class="font-weight-semibold">You've got NO open bounties</p>
            <p class="font-body">
              <a :href="`/funding/new?invite=${ userSelected.id }`" target="_blank">Create a bounty</a>
              to invite [[ userSelected.handle ]]
            </p>
          </div>
        </div>
        <div slot="footer" class="d-flex align-items-center flex-fill">
          <a v-if="bountySelected" :href="bountySelected.url" target="_blank" class="mr-5">view bounty</a>
          <div class="ml-auto">
            <button class="btn btn-outline-gc-blue" data-dismiss="modal">Cancel</button>
            <button  v-if="funderBounties.length" class="btn btn-gc-blue" :disabled="!bountySelected" @click="sendInvite(bountySelected, userSelected.id)">Invite</button>
          </div>
        </div>
      </modal>
    </div>

    <script type="text/x-template" id="select2-template">
      <select>
        <slot></slot>
      </select>
    </script>

    {% csrf_token %}
    {% include 'shared/analytics.html' %}
    {% include 'shared/footer_scripts.html' %}
    {% include 'shared/footer.html' %}
    {% include 'shared/messages.html' %}
    <script src="{% static "v2/js/lib/popper.min.js" %}"></script>
    <script src="{% static "v2/js/lib/bootstrap.min.js" %}" crossorigin="anonymous"></script>
    <script>
      let bootstrapTooltip = $.fn.tooltip.noConflict()
      $.fn.runTooltip = bootstrapTooltip;
      const bootstrapModal = $.fn.modal.noConflict()
      $.fn.bootstrapModal = bootstrapModal

      $('[data-toggle="tooltip"]').runTooltip();
      const csrftoken = jQuery("[name=csrfmiddlewaretoken]").val();
      document.keywords = {{keywords | safe}};
    </script>
    <script src="{% static "v2/js/vue-components.js" %}"></script>
    <script src="{% static "v2/js/users.js" %}"></script>

  </body>
</html><|MERGE_RESOLUTION|>--- conflicted
+++ resolved
@@ -205,24 +205,11 @@
             </a>
           </div>
         </div>
-<<<<<<< HEAD
-        <div slot="body">
-          <div class="my-2 text-center">
-            <b>Select a bounty</b> or <a :href="`/funding/new?invite=${ userSelected.id }`" target="_blank" class="font-weight-bold">create a new one</a>
-          </div>
-          <div class="bounties-box">
-            <div v-for="bounty in funderBounties" :key="bounty.id" @click="bountySelected = bounty" v-bind:class="{ 'btn-gc-blue': bountySelected && bounty.id === bountySelected.id }" class="bounty-select py-2 px-3 border-bottom d-flex align-items-center">
-              <img :src="`/dynamic/avatar/${ bounty.funding_organisation || bounty.bounty_owner_github_username }`" class="rounded-circle flex-shrink-0" width="30" height="30">
-              <p class="line-clamp font-smaller-2 my-0 mx-2">
-                [[ bounty.title ]]
-              </p>
-              <div class="ml-auto flex-shrink-0">
-                <span class="tag token">[[ bounty.value_true ]] [[ bounty.token_name ]]</span>
-                <span class="tag usd">[[ bounty.value_in_usdt_now ]] USD</span>
-=======
         <div slot="body" v-if="userSelected.handle">
           <div v-if="funderBounties.length">
-            <b>Select a bounty</b>
+            <div class="my-2 text-center">
+              <b>Select a bounty</b> or <a :href="`/funding/new?invite=${ userSelected.id }`" target="_blank" class="font-weight-bold">create a new one</a>
+            </div>
             <div class="bounties-box">
               <div v-for="bounty in funderBounties" :key="bounty.id" @click="bountySelected = bounty" v-bind:class="{ 'btn-gc-blue': bountySelected && bounty.id === bountySelected.id }" class="bounty-select py-2 px-3 border-bottom d-flex align-items-center">
                 <img :src="`/dynamic/avatar/${ bounty.funding_organisation || bounty.bounty_owner_github_username }`" class="rounded-circle flex-shrink-0" width="30" height="30">
@@ -233,7 +220,6 @@
                   <span class="tag token">[[ bounty.value_true ]] [[ bounty.token_name ]]</span>
                   <span class="tag usd">[[ bounty.value_in_usdt_now ]] USD</span>
                 </div>
->>>>>>> c5809b93
               </div>
             </div>
           </div>
