--- conflicted
+++ resolved
@@ -520,28 +520,17 @@
         }
         contribution = Contribution.objects.create(**contribution_kwargs)
         grant = self.grant
-<<<<<<< HEAD
-        grant.amount_received = (
+        try:
+             grant.amount_received = (
             int(grant.amount_received) + int(convert_amount(
                 self.amount_per_period,
                 self.token_symbol,
                 "USDT")
             )
         )
-=======
-        try:
-            grant.amount_received = (
-                grant.amount_received + convert_amount(
-                    self.amount_per_period,
-                    self.token_symbol,
-                    "USDT",
-                    timezone.now()
-                )
-            )
         except ConversionRateNotFoundError as e:
             logger.info(e)
-
->>>>>>> 50fdd08b
+            
         grant.save()
         successful_contribution(self.grant, self)
         return contribution
