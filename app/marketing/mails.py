--- conflicted
+++ resolved
@@ -50,11 +50,10 @@
         subject = "[DEBUG] " + subject
     mail = Mail(from_email, subject, to_email, content)
 
-<<<<<<< HEAD
     # build personalization
     p = Personalization()
     p.add_to(to_email)
-    if cc_emails: #only add CCif not in prod
+    if cc_emails: # only add CCif not in prod
         for cc_addr in set(cc_emails):
             cc_addr = Email(cc_addr)
             if settings.DEBUG:
@@ -62,21 +61,6 @@
             if cc_addr._email != to_email._email:
                 p.add_to(cc_addr)
     mail.add_personalization(p)
-=======
-    # build personalization (BCC + CC)
-    if add_bcc:
-        p = Personalization()
-        p.add_to(to_email)
-        if cc_emails:  # only add CCif not in prod
-            for cc_addr in set(cc_emails):
-                cc_addr = Email(cc_addr)
-                if settings.DEBUG:
-                    cc_addr = to_email
-                if cc_addr._email != to_email._email:
-                    p.add_to(cc_addr)
-        p.add_bcc(Email(settings.BCC_EMAIL))
-        mail.add_personalization(p)
->>>>>>> 3ce19f7c
 
     # debug logs
     print("-- Sending Mail '{}' to {}".format(subject, _to_email))
