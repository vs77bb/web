# -*- coding: utf-8 -*-
'''
    Copyright (C) 2019 Gitcoin Core

    This program is free software: you can redistribute it and/or modify
    it under the terms of the GNU Affero General Public License as published
    by the Free Software Foundation, either version 3 of the License, or
    (at your option) any later version.

    This program is distributed in the hope that it will be useful,
    but WITHOUT ANY WARRANTY; without even the implied warranty of
    MERCHANTABILITY or FITNESS FOR A PARTICULAR PURPOSE. See the
    GNU Affero General Public License for more details.

    You should have received a copy of the GNU Affero General Public License
    along with this program. If not, see <http://www.gnu.org/licenses/>.

'''
from __future__ import unicode_literals

import base64
import collections
import logging
from datetime import datetime, timedelta
from urllib.parse import urlsplit

from django.conf import settings
from django.contrib.auth.models import User
from django.contrib.auth.signals import user_logged_in, user_logged_out
from django.contrib.humanize.templatetags.humanize import naturalday, naturaltime
from django.contrib.postgres.fields import ArrayField, JSONField
from django.db import models
from django.db.models import Q, Sum
from django.db.models.signals import m2m_changed, post_delete, post_save, pre_save
from django.dispatch import receiver
from django.forms.models import model_to_dict
from django.templatetags.static import static
from django.urls import reverse
from django.urls.exceptions import NoReverseMatch
from django.utils import timezone
from django.utils.translation import gettext_lazy as _

import pytz
import requests
from avatar.utils import get_upload_filename
from dashboard.tokens import addr_to_token
from economy.models import ConversionRate, SuperModel
from economy.utils import ConversionRateNotFoundError, convert_amount, convert_token_to_usdt
from gas.utils import recommend_min_gas_price_to_confirm_in_time
from git.utils import (
    _AUTH, HEADERS, TOKEN_URL, build_auth_dict, get_gh_issue_details, get_issue_comments, issue_number, org_name,
    repo_name,
)
from marketing.models import LeaderboardRank
from rest_framework import serializers
from web3 import Web3

from .signals import m2m_changed_interested

logger = logging.getLogger(__name__)


class BountyQuerySet(models.QuerySet):
    """Handle the manager queryset for Bounties."""

    def current(self):
        """Filter results down to current bounties only."""
        return self.filter(current_bounty=True, admin_override_and_hide=False)

    def stats_eligible(self):
        """Exclude results that we don't want to track in statistics."""
        return self.current().exclude(idx_status__in=['unknown', 'cancelled'])

    def exclude_by_status(self, excluded_statuses=None):
        """Exclude results with a status matching the provided list."""
        if excluded_statuses is None:
            excluded_statuses = []

        return self.exclude(idx_status__in=excluded_statuses)

    def filter_by_status(self, filtered_status=None):
        """Filter results with a status matching the provided list."""
        if filtered_status is None:
            filtered_status = list()
        elif isinstance(filtered_status, list):
            return self.filter(idx_status__in=filtered_status)
        else:
            return

    def keyword(self, keyword):
        """Filter results to all Bounty objects containing the keywords.

        Args:
            keyword (str): The keyword to search title, issue description, and issue keywords by.

        Returns:
            dashboard.models.BountyQuerySet: The QuerySet of bounties filtered by keyword.

        """
        return self.filter(
            Q(metadata__issueKeywords__icontains=keyword) | \
            Q(title__icontains=keyword) | \
            Q(issue_description__icontains=keyword)
        )

    def hidden(self):
        """Filter results to only bounties that have been manually hidden by moderators."""
        return self.filter(admin_override_and_hide=True)

    def visible(self):
        """Filter results to only bounties not marked as hidden."""
        return self.filter(admin_override_and_hide=False)

    def needs_review(self):
        """Filter results by bounties that need reviewed."""
        return self.prefetch_related('activities') \
            .filter(
                activities__activity_type__in=['bounty_abandonment_escalation_to_mods', 'bounty_abandonment_warning'],
                activities__needs_review=True,
            )

    def reviewed(self):
        """Filter results by bounties that have been reviewed."""
        return self.prefetch_related('activities') \
            .filter(
                activities__activity_type__in=['bounty_abandonment_escalation_to_mods', 'bounty_abandonment_warning'],
                activities__needs_review=False,
            )

    def warned(self):
        """Filter results by bounties that have been warned for inactivity."""
        return self.prefetch_related('activities') \
            .filter(
                activities__activity_type='bounty_abandonment_warning',
                activities__needs_review=True,
            )

    def escalated(self):
        """Filter results by bounties that have been escalated for review."""
        return self.prefetch_related('activities') \
            .filter(
                activities__activity_type='bounty_abandonment_escalation_to_mods',
                activities__needs_review=True,
            )

    def closed(self):
        """Filter results by bounties that have been closed on Github."""
        return self.filter(github_issue_details__state='closed')

    def not_started(self):
        """Filter results by bounties that have not been picked up in 3+ days."""
        dt = timezone.now() - timedelta(days=3)
        return self.prefetch_related('interested').filter(interested__isnull=True, created_on__gt=dt)

    def has_funds(self):
        """Filter results by bounties that are actively funded or funds have been dispersed."""
        return self.filter(idx_status__in=Bounty.FUNDED_STATUSES)


class Bounty(SuperModel):
    """Define the structure of a Bounty.

    Attributes:
        BOUNTY_TYPES (list of tuples): The valid bounty types.
        EXPERIENCE_LEVELS (list of tuples): The valid experience levels.
        PROJECT_LENGTHS (list of tuples): The possible project lengths.
        STATUS_CHOICES (list of tuples): The valid status stages.
        FUNDED_STATUSES (list of str): The list of status types considered to have retained value.
        OPEN_STATUSES (list of str): The list of status types considered open.
        CLOSED_STATUSES (list of str): The list of status types considered closed.
        TERMINAL_STATUSES (list of str): The list of status types considered terminal states.

    """

    PERMISSION_TYPES = [
        ('permissionless', 'permissionless'),
        ('approval', 'approval'),
    ]
    PROJECT_TYPES = [
        ('traditional', 'traditional'),
        ('contest', 'contest'),
        ('cooperative', 'cooperative'),
    ]
    BOUNTY_TYPES = [
        ('Bug', 'Bug'),
        ('Security', 'Security'),
        ('Feature', 'Feature'),
        ('Unknown', 'Unknown'),
    ]
    EXPERIENCE_LEVELS = [
        ('Beginner', 'Beginner'),
        ('Intermediate', 'Intermediate'),
        ('Advanced', 'Advanced'),
        ('Unknown', 'Unknown'),
    ]
    PROJECT_LENGTHS = [
        ('Hours', 'Hours'),
        ('Days', 'Days'),
        ('Weeks', 'Weeks'),
        ('Months', 'Months'),
        ('Unknown', 'Unknown'),
    ]

    STATUS_CHOICES = (
        ('cancelled', 'cancelled'),
        ('done', 'done'),
        ('expired', 'expired'),
        ('open', 'open'),
        ('started', 'started'),
        ('submitted', 'submitted'),
        ('unknown', 'unknown'),
    )
    FUNDED_STATUSES = ['open', 'started', 'submitted', 'done']
    OPEN_STATUSES = ['open', 'started', 'submitted']
    CLOSED_STATUSES = ['expired', 'unknown', 'cancelled', 'done']
    WORK_IN_PROGRESS_STATUSES = ['open', 'started', 'submitted']
    TERMINAL_STATUSES = ['done', 'expired', 'cancelled']

    web3_type = models.CharField(max_length=50, default='bounties_network')
    title = models.CharField(max_length=255)
    web3_created = models.DateTimeField(db_index=True)
    value_in_token = models.DecimalField(default=1, decimal_places=2, max_digits=50)
    token_name = models.CharField(max_length=50)
    token_address = models.CharField(max_length=50)
    bounty_type = models.CharField(max_length=50, choices=BOUNTY_TYPES, blank=True)
    project_length = models.CharField(max_length=50, choices=PROJECT_LENGTHS, blank=True)
    estimated_hours = models.PositiveIntegerField(blank=True, null=True)
    experience_level = models.CharField(max_length=50, choices=EXPERIENCE_LEVELS, blank=True)
    github_url = models.URLField(db_index=True)
    github_issue_details = JSONField(default=dict, blank=True, null=True)
    github_comments = models.IntegerField(default=0)
    bounty_owner_address = models.CharField(max_length=50)
    bounty_owner_email = models.CharField(max_length=255, blank=True)
    bounty_owner_github_username = models.CharField(max_length=255, blank=True)
    bounty_owner_name = models.CharField(max_length=255, blank=True)
    bounty_owner_profile = models.ForeignKey(
        'dashboard.Profile', null=True, on_delete=models.SET_NULL, related_name='bounties_funded', blank=True
    )
    bounty_reserved_for_user = models.ForeignKey(
        'dashboard.Profile', null=True, on_delete=models.SET_NULL, related_name='reserved_bounties', blank=True
    )
    is_open = models.BooleanField(help_text=_('Whether the bounty is still open for fulfillments.'))
    expires_date = models.DateTimeField()
    raw_data = JSONField()
    metadata = JSONField(default=dict, blank=True)
    current_bounty = models.BooleanField(
        default=False, help_text=_('Whether this bounty is the most current revision one or not'))
    _val_usd_db = models.DecimalField(default=0, decimal_places=2, max_digits=50)
    contract_address = models.CharField(max_length=50, default='')
    network = models.CharField(max_length=255, blank=True, db_index=True)
    idx_experience_level = models.IntegerField(default=0, db_index=True)
    idx_project_length = models.IntegerField(default=0, db_index=True)
    idx_status = models.CharField(max_length=9, choices=STATUS_CHOICES, default='open', db_index=True)
    issue_description = models.TextField(default='', blank=True)
    funding_organisation = models.CharField(max_length=255, default='', blank=True)
    standard_bounties_id = models.IntegerField(default=0)
    num_fulfillments = models.IntegerField(default=0)
    balance = models.DecimalField(default=0, decimal_places=2, max_digits=50)
    accepted = models.BooleanField(default=False, help_text=_('Whether the bounty has been done'))
    interested = models.ManyToManyField('dashboard.Interest', blank=True)
    interested_comment = models.IntegerField(null=True, blank=True)
    submissions_comment = models.IntegerField(null=True, blank=True)
    override_status = models.CharField(max_length=255, blank=True)
    last_comment_date = models.DateTimeField(null=True, blank=True)
    fulfillment_accepted_on = models.DateTimeField(null=True, blank=True)
    fulfillment_submitted_on = models.DateTimeField(null=True, blank=True)
    fulfillment_started_on = models.DateTimeField(null=True, blank=True)
    canceled_on = models.DateTimeField(null=True, blank=True)
    canceled_bounty_reason = models.TextField(default='', blank=True, verbose_name=_('Cancelation reason'))
    project_type = models.CharField(max_length=50, choices=PROJECT_TYPES, default='traditional')
    permission_type = models.CharField(max_length=50, choices=PERMISSION_TYPES, default='permissionless')
    snooze_warnings_for_days = models.IntegerField(default=0)
    is_featured = models.BooleanField(
        default=False, help_text=_('Whether this bounty is featured'))
    featuring_date = models.DateTimeField(blank=True, null=True)

    token_value_time_peg = models.DateTimeField(blank=True, null=True)
    token_value_in_usdt = models.DecimalField(default=0, decimal_places=2, max_digits=50, blank=True, null=True)
    value_in_usdt_now = models.DecimalField(default=0, decimal_places=2, max_digits=50, blank=True, null=True)
    value_in_usdt = models.DecimalField(default=0, decimal_places=2, max_digits=50, blank=True, null=True)
    value_in_eth = models.DecimalField(default=0, decimal_places=2, max_digits=50, blank=True, null=True)
    value_true = models.DecimalField(default=0, decimal_places=2, max_digits=50, blank=True, null=True)
    privacy_preferences = JSONField(default=dict, blank=True)
    admin_override_and_hide = models.BooleanField(
        default=False, help_text=_('Admin override to hide the bounty from the system')
    )
    admin_override_suspend_auto_approval = models.BooleanField(
        default=False, help_text=_('Admin override to suspend work auto approvals')
    )
    admin_mark_as_remarket_ready = models.BooleanField(
        default=False, help_text=_('Admin override to mark as remarketing ready')
    )
    attached_job_description = models.URLField(blank=True, null=True)

    # Bounty QuerySet Manager
    objects = BountyQuerySet.as_manager()

    class Meta:
        """Define metadata associated with Bounty."""

        verbose_name_plural = 'Bounties'
        index_together = [
            ["network", "idx_status"],
        ]

    def __str__(self):
        """Return the string representation of a Bounty."""
        return f"{'(C) ' if self.current_bounty else ''}{self.pk}: {self.title}, {self.value_true} " \
               f"{self.token_name} @ {naturaltime(self.web3_created)}"

    def save(self, *args, **kwargs):
        """Define custom handling for saving bounties."""
        from .utils import clean_bounty_url
        if self.bounty_owner_github_username:
            self.bounty_owner_github_username = self.bounty_owner_github_username.lstrip('@')
        if self.github_url:
            self.github_url = clean_bounty_url(self.github_url)
        super().save(*args, **kwargs)

    @property
    def profile_pairs(self):
        profile_handles = []

        for profile in self.interested.select_related('profile').all().order_by('pk'):
            profile_handles.append((profile.profile.handle, profile.profile.absolute_url))

        return profile_handles

    def get_absolute_url(self):
        """Get the absolute URL for the Bounty.

        Returns:
            str: The absolute URL for the Bounty.

        """
        return settings.BASE_URL + self.get_relative_url(preceding_slash=False)

    def get_relative_url(self, preceding_slash=True):
        """Get the relative URL for the Bounty.

        Attributes:
            preceding_slash (bool): Whether or not to include a preceding slash.

        Returns:
            str: The relative URL for the Bounty.

        """
        try:
            _org_name = org_name(self.github_url)
            _issue_num = int(issue_number(self.github_url))
            _repo_name = repo_name(self.github_url)
            return f"{'/' if preceding_slash else ''}issue/{_org_name}/{_repo_name}/{_issue_num}/{self.standard_bounties_id}"
        except Exception:
            return f"{'/' if preceding_slash else ''}funding/details?url={self.github_url}"

    def get_natural_value(self):
        token = addr_to_token(self.token_address)
        if not token:
            return 0
        decimals = token.get('decimals', 0)
        return float(self.value_in_token) / 10**decimals

    @property
    def url(self):
        return self.get_absolute_url()

    def snooze_url(self, num_days):
        """Get the bounty snooze URL.

        Args:
            num_days (int): The number of days to snooze the Bounty.

        Returns:
            str: The snooze URL based on the provided number of days.

        """
        return f'{self.get_absolute_url()}?snooze={num_days}'

    def approve_worker_url(self, worker):
        """Get the bounty work approval URL.

        Args:
            worker (string): The handle to approve

        Returns:
            str: The work approve URL based on the worker name

        """
        return f'{self.get_absolute_url()}?mutate_worker_action=approve&worker={worker}'

    def reject_worker_url(self, worker):
        """Get the bounty work rejection URL.

        Args:
            worker (string): The handle to reject

        Returns:
            str: The work reject URL based on the worker name

        """
        return f'{self.get_absolute_url()}?mutate_worker_action=reject&worker={worker}'

    @property
    def can_submit_after_expiration_date(self):
        if self.is_legacy:
            # legacy bounties could submit after expiration date
            return True

        # standardbounties
        contract_deadline = self.raw_data.get('contract_deadline')
        ipfs_deadline = self.raw_data.get('ipfs_deadline')
        if not ipfs_deadline:
            # if theres no expiry date in the payload, then expiration date is not mocked, and one cannot submit after expiration date
            return False

        # if contract_deadline > ipfs_deadline, then by definition, can be submitted after expiry date
        return contract_deadline > ipfs_deadline

    @property
    def title_or_desc(self):
        """Return the title of the issue."""
        if not self.title:
            title = self.fetch_issue_item('title') or self.github_url
            return title
        return self.title

    @property
    def issue_description_text(self):
        import re
        tag_re = re.compile(r'(<!--.*?-->|<[^>]*>)')
        return tag_re.sub('', self.issue_description).strip()

    @property
    def github_issue_number(self):
        try:
            return int(issue_number(self.github_url))
        except Exception:
            return None

    @property
    def org_name(self):
        return self.github_org_name

    @property
    def github_org_name(self):
        try:
            return org_name(self.github_url)
        except Exception:
            return None

    @property
    def github_repo_name(self):
        try:
            return repo_name(self.github_url)
        except Exception:
            return None

    def is_hunter(self, handle):
        """Determine whether or not the profile is the bounty hunter.

        Args:
            handle (str): The profile handle to be compared.

        Returns:
            bool: Whether or not the user is the bounty hunter.

        """
        return any(profile.fulfiller_github_username == handle for profile in self.fulfillments.all())

    def is_fulfiller(self, handle):
        """Determine whether or not the profile is the bounty is_fulfiller.

        Args:
            handle (str): The profile handle to be compared.

        Returns:
            bool: Whether or not the user is the bounty is_fulfiller.

        """
        return any(profile.fulfiller_github_username == handle for profile in self.fulfillments.filter(accepted=True).all())

    def is_funder(self, handle):
        """Determine whether or not the profile is the bounty funder.

        Args:
            handle (str): The profile handle to be compared.

        Returns:
            bool: Whether or not the user is the bounty funder.

        """
        return handle.lower().lstrip('@') == self.bounty_owner_github_username.lower().lstrip('@')

    def has_started_work(self, handle, pending=False):
        """Determine whether or not the profile has started work

        Args:
            handle (str): The profile handle to be compared.

        Returns:
            bool: Whether or not the user has started work.

        """
        return self.interested.filter(pending=pending, profile__handle__iexact=handle).exists()

    @property
    def absolute_url(self):
        return self.get_absolute_url()

    @property
    def avatar_url(self):
        return self.get_avatar_url(False)

    @property
    def avatar_url_w_gitcoin_logo(self):
        return self.get_avatar_url(True)

    def get_avatar_url(self, gitcoin_logo_flag=False):
        """Return the local avatar URL."""
        org_name = self.github_org_name
        gitcoin_logo_flag = "/1" if gitcoin_logo_flag else ""
        if org_name:
            return f"{settings.BASE_URL}dynamic/avatar/{org_name}{gitcoin_logo_flag}"
        return f"{settings.BASE_URL}funding/avatar?repo={self.github_url}&v=3"

    @property
    def keywords(self):
        try:
            return self.metadata.get('issueKeywords', False)
        except Exception:
            return False

    @property
    def keywords_list(self):
        keywords = self.keywords
        if not keywords:
            return []
        else:
            try:
                return [keyword.strip() for keyword in keywords.split(",")]
            except AttributeError:
                return []

    @property
    def now(self):
        """Return the time now in the current timezone."""
        return timezone.now()

    @property
    def past_expiration_date(self):
        """Return true IFF issue is past expiration date"""
        return timezone.localtime().replace(tzinfo=None) > self.expires_date.replace(tzinfo=None)

    @property
    def past_hard_expiration_date(self):
        """Return true IFF issue is past smart contract expiration date
        and therefore cannot ever be claimed again"""
        return self.past_expiration_date and not self.can_submit_after_expiration_date

    @property
    def status(self):
        """Determine the status of the Bounty.

        Raises:
            Exception: Catch whether or not any exception is encountered and
                return unknown for status.

        Returns:
            str: The status of the Bounty.

        """
        if self.override_status:
            return self.override_status
        if self.is_legacy:
            return self.idx_status

        # standard bounties
        try:
            if not self.is_open:
                if self.accepted:
                    return 'done'
                elif self.past_hard_expiration_date:
                    return 'expired'
                has_tips = self.tips.filter(is_for_bounty_fulfiller=False).send_happy_path().exists()
                if has_tips:
                    return 'done'
                # If its not expired or done, and no tips, it must be cancelled.
                return 'cancelled'
            # per https://github.com/gitcoinco/web/pull/1098 ,
            # cooperative/contest are open no matter how much started/submitted work they have
            if self.pk and self.project_type in ['contest', 'cooperative']:
                return 'open'
            if self.num_fulfillments == 0:
                if self.pk and self.interested.filter(pending=False).exists():
                    return 'started'
                return 'open'
            return 'submitted'
        except Exception as e:
            logger.warning(e)
            return 'unknown'

    @property
    def get_value_true(self):
        return self.get_natural_value()

    @property
    def get_value_in_eth(self):
        if self.token_name == 'ETH':
            return self.value_in_token
        try:
            return convert_amount(self.value_true, self.token_name, 'ETH')
        except Exception:
            return None

    @property
    def get_value_in_usdt_now(self):
        return self.value_in_usdt_at_time(None)

    @property
    def get_value_in_usdt(self):
        if self.status in self.OPEN_STATUSES:
            return self.value_in_usdt_now
        return self.value_in_usdt_then

    @property
    def value_in_usdt_then(self):
        return self.value_in_usdt_at_time(self.web3_created)

    def value_in_usdt_at_time(self, at_time):
        decimals = 10 ** 18
        if self.token_name == 'USDT':
            return float(self.value_in_token)
        if self.token_name in settings.STABLE_COINS:
            return float(self.value_in_token / 10 ** 18)
        try:
            return round(float(convert_amount(self.value_true, self.token_name, 'USDT', at_time)), 2)
        except ConversionRateNotFoundError:
            try:
                in_eth = round(float(convert_amount(self.value_true, self.token_name, 'ETH', at_time)), 2)
                return round(float(convert_amount(in_eth, 'USDT', 'USDT', at_time)), 2)
            except ConversionRateNotFoundError:
                return None

    @property
    def token_value_in_usdt_now(self):
        if self.token_name in settings.STABLE_COINS:
            return 1
        try:
            return round(convert_token_to_usdt(self.token_name), 2)
        except ConversionRateNotFoundError:
            return None

    @property
    def token_value_in_usdt_then(self):
        try:
            return round(convert_token_to_usdt(self.token_name, self.web3_created), 2)
        except ConversionRateNotFoundError:
            return None

    @property
    def get_token_value_in_usdt(self):
        if self.status in self.OPEN_STATUSES:
            return self.token_value_in_usdt_now
        return self.token_value_in_usdt_then

    @property
    def get_token_value_time_peg(self):
        if self.status in self.OPEN_STATUSES:
            return timezone.now()
        return self.web3_created

    @property
    def desc(self):
        return f"{naturaltime(self.web3_created)} {self.idx_project_length} {self.bounty_type} {self.experience_level}"

    @property
    def turnaround_time_accepted(self):
        try:
            return (self.get_fulfillment_accepted_on - self.web3_created).total_seconds()
        except Exception:
            return None

    @property
    def turnaround_time_started(self):
        try:
            return (self.get_fulfillment_started_on - self.web3_created).total_seconds()
        except Exception:
            return None

    @property
    def turnaround_time_submitted(self):
        try:
            return (self.get_fulfillment_submitted_on - self.web3_created).total_seconds()
        except Exception:
            return None

    @property
    def get_fulfillment_accepted_on(self):
        try:
            return self.fulfillments.filter(accepted=True).first().accepted_on
        except Exception:
            return None

    @property
    def get_fulfillment_submitted_on(self):
        try:
            return self.fulfillments.first().created_on
        except Exception:
            return None

    @property
    def get_fulfillment_started_on(self):
        try:
            return self.interested.first().created
        except Exception:
            return None

    @property
    def hourly_rate(self):
        try:
            hours_worked = self.fulfillments.filter(accepted=True).first().fulfiller_hours_worked
            return float(self.value_in_usdt) / float(hours_worked)
        except Exception:
            return None

    @property
    def is_legacy(self):
        """Determine if the Bounty is legacy based on sunset date.

        Todo:
            * Remove this method following legacy bounty sunsetting.

        Returns:
            bool: Whether or not the Bounty is using the legacy contract.

        """
        return (self.web3_type == 'legacy_gitcoin')

    def get_github_api_url(self):
        """Get the Github API URL associated with the bounty.

        Returns:
            str: The Github API URL associated with the issue.

        """
        from urllib.parse import urlparse
        if self.github_url.lower()[:19] != 'https://github.com/':
            return ''
        url_path = urlparse(self.github_url).path
        return 'https://api.github.com/repos' + url_path

    def fetch_issue_item(self, item_type='body'):
        """Fetch the item type of an issue.

        Args:
            type (str): The github API response body item to be fetched.

        Returns:
            str: The item content.

        """
        github_url = self.get_github_api_url()
        if github_url:
            issue_description = requests.get(github_url, auth=_AUTH)
            if issue_description.status_code == 200:
                item = issue_description.json().get(item_type, '')
                if item_type == 'body' and item:
                    self.issue_description = item
                elif item_type == 'title' and item:
                    self.title = item
                self.save()
                return item
        return ''

    def fetch_issue_comments(self, save=True):
        """Fetch issue comments for the associated Github issue.

        Args:
            save (bool): Whether or not to save the Bounty after fetching.

        Returns:
            dict: The comments data dictionary provided by Github.

        """
        if self.github_url.lower()[:19] != 'https://github.com/':
            return []

        parsed_url = urlsplit(self.github_url)
        try:
            github_user, github_repo, _, github_issue = parsed_url.path.split('/')[1:5]
        except ValueError:
            logger.info(f'Invalid github url for Bounty: {self.pk} -- {self.github_url}')
            return []
        comments = get_issue_comments(github_user, github_repo, github_issue)
        if isinstance(comments, dict) and comments.get('message', '') == 'Not Found':
            logger.info(f'Bounty {self.pk} contains an invalid github url {self.github_url}')
            return []
        comment_count = 0
        for comment in comments:
            if (isinstance(comment, dict) and comment.get('user', {}).get('login', '') not in settings.IGNORE_COMMENTS_FROM):
                comment_count += 1
        self.github_comments = comment_count
        if comment_count:
            comment_times = [datetime.strptime(comment['created_at'], '%Y-%m-%dT%H:%M:%SZ') for comment in comments]
            max_comment_time = max(comment_times)
            max_comment_time = max_comment_time.replace(tzinfo=pytz.utc)
            self.last_comment_date = max_comment_time
        if save:
            self.save()
        return comments

    @property
    def next_bounty(self):
        if self.current_bounty:
            return None
        try:
            return Bounty.objects.filter(standard_bounties_id=self.standard_bounties_id, created_on__gt=self.created_on).order_by('created_on').first()
        except Exception:
            return None

    @property
    def prev_bounty(self):
        try:
            return Bounty.objects.filter(standard_bounties_id=self.standard_bounties_id, created_on__lt=self.created_on).order_by('-created_on').first()
        except Exception:
            return None

    # returns true if this bounty was active at _time
    def was_active_at(self, _time):
        if _time < self.web3_created:
            return False
        if _time < self.created_on:
            return False
        next_bounty = self.next_bounty
        if next_bounty is None:
            return True
        if next_bounty.created_on > _time:
            return True
        return False

    def action_urls(self):
        """Provide URLs for bounty related actions.

        Returns:
            dict: A dictionary of action URLS for this bounty.

        """
        params = f'pk={self.pk}&network={self.network}'
        urls = {}
        for item in ['fulfill', 'increase', 'accept', 'cancel', 'payout', 'contribute',
                     'advanced_payout', 'social_contribution', 'invoice', ]:
            urls.update({item: f'/issue/{item}?{params}'})
        return urls

    def is_notification_eligible(self, var_to_check=True):
        """Determine whether or not a notification is eligible for transmission outside of production.

        Returns:
            bool: Whether or not the Bounty is eligible for outbound notifications.

        """
        if not var_to_check or self.get_natural_value() < 0.0001 or (
           self.network != settings.ENABLE_NOTIFICATIONS_ON_NETWORK):
            return False
        if self.network == 'mainnet' and (settings.DEBUG or settings.ENV != 'prod'):
            return False
        if (settings.DEBUG or settings.ENV != 'prod') and settings.GITHUB_API_USER != self.github_org_name:
            return False

        return True

    @property
    def is_project_type_fulfilled(self):
        """Determine whether or not the Project Type is currently fulfilled.

        Todo:
            * Add remaining Project Type fulfillment handling.

        Returns:
            bool: Whether or not the Bounty Project Type is fully staffed.

        """
        fulfilled = False
        if self.project_type == 'traditional':
            fulfilled = self.interested.filter(pending=False).exists()
        return fulfilled

    @property
    def needs_review(self):
        if self.activities.filter(needs_review=True).exists():
            return True
        return False

    @property
    def github_issue_state(self):
        current_github_state = self.github_issue_details.get('state') if self.github_issue_details else None
        if not current_github_state:
            try:
                _org_name = org_name(self.github_url)
                _repo_name = repo_name(self.github_url)
                _issue_num = issue_number(self.github_url)
                gh_issue_details = get_gh_issue_details(_org_name, _repo_name, int(_issue_num))
                if gh_issue_details:
                    self.github_issue_details = gh_issue_details
                    self.save()
                    current_github_state = self.github_issue_details.get('state', 'open')
            except Exception as e:
                logger.info(e)
                return 'open'
        return current_github_state

    @property
    def is_issue_closed(self):
        if self.github_issue_state == 'closed':
            return True
        return False

    @property
    def tips(self):
        """Return the tips associated with this bounty."""
        try:
            return Tip.objects.filter(github_url__iexact=self.github_url, network=self.network).order_by('-created_on')
        except:
            return Tip.objects.none()

    @property
    def bulk_payout_tips(self):
        """Return the Bulk payout tips associated with this bounty."""
        queryset = self.tips.filter(is_for_bounty_fulfiller=False, metadata__is_clone__isnull=True, metadata__direct_address__isnull=True)
        return (queryset.filter(from_address=self.bounty_owner_address) |
                queryset.filter(from_name=self.bounty_owner_github_username))

    @property
    def paid(self):
        """Return list of users paid for this bounty."""
        if self.status != 'done':
            return []  # to save the db hits

        return_list = []
        for fulfillment in self.fulfillments.filter(accepted=True):
            if fulfillment.fulfiller_github_username:
                return_list.append(fulfillment.fulfiller_github_username)
        for tip in self.tips.send_happy_path():
            if tip.username:
                return_list.append(tip.username)
        return list(set(return_list))

    @property
    def additional_funding_summary(self):
        """Return a dict describing the additional funding from crowdfunding that this object has"""
        ret = {}
        for tip in self.tips.filter(is_for_bounty_fulfiller=True).send_happy_path():
            token = tip.tokenName
            obj = ret.get(token, {})

            if not obj:
                obj['amount'] = 0.0

                conversion_rate = ConversionRate.objects.filter(
                    from_currency=token,
                    to_currency='USDT',
                ).order_by('-timestamp').first()

                if conversion_rate:
                    obj['ratio'] = (float(conversion_rate.to_amount) / float(conversion_rate.from_amount))
                    obj['timestamp'] = conversion_rate.timestamp
                else:
                    obj['ratio'] = 0.0
                    obj['timestamp'] = datetime.now()

                ret[token] = obj

            obj['amount'] += tip.amount_in_whole_units
        return ret

    @property
    def additional_funding_summary_sentence(self):
        afs = self.additional_funding_summary
        tokens = afs.keys()

        if not tokens:
            return ''

        items = []
        usd_value = 0.0

        for token_name in tokens:
            obj = afs[token_name]
            ratio = obj['ratio']
            amount = obj['amount']
            usd_value += amount * ratio
            items.append(f"{amount} {token_name}")

        sentence = ", ".join(items)

        if usd_value:
            sentence += f" worth {usd_value} USD"

        return sentence

    @property
    def reserved_for_user_handle(self):
        if self.bounty_reserved_for_user:
            return self.bounty_reserved_for_user.handle
        return ''

    @reserved_for_user_handle.setter
    def reserved_for_user_handle(self, handle):
        profile = None

        if handle:
            try:
                profile = Profile.objects.filter(handle__iexact=handle).first()
            except:
                logger.warning(f'reserved_for_user_handle: Unknown handle: ${handle}')

        self.bounty_reserved_for_user = profile


class BountyFulfillmentQuerySet(models.QuerySet):
    """Handle the manager queryset for BountyFulfillments."""

    def accepted(self):
        """Filter results to accepted bounty fulfillments."""
        return self.filter(accepted=True)

    def submitted(self):
        """Exclude results that have not been submitted."""
        return self.exclude(fulfiller_address='0x0000000000000000000000000000000000000000')


class BountyFulfillment(SuperModel):
    """The structure of a fulfillment on a Bounty."""

    fulfiller_address = models.CharField(max_length=50)
    fulfiller_email = models.CharField(max_length=255, blank=True)
    fulfiller_github_username = models.CharField(max_length=255, blank=True)
    fulfiller_name = models.CharField(max_length=255, blank=True)
    fulfiller_metadata = JSONField(default=dict, blank=True)
    fulfillment_id = models.IntegerField(null=True, blank=True)
    fulfiller_hours_worked = models.DecimalField(null=True, blank=True, decimal_places=2, max_digits=50)
    fulfiller_github_url = models.CharField(max_length=255, blank=True, null=True)
    accepted = models.BooleanField(default=False)
    accepted_on = models.DateTimeField(null=True, blank=True)

    bounty = models.ForeignKey(Bounty, related_name='fulfillments', on_delete=models.CASCADE)
    profile = models.ForeignKey('dashboard.Profile', related_name='fulfilled', on_delete=models.CASCADE, null=True)

    def __str__(self):
        """Define the string representation of BountyFulfillment.

        Returns:
            str: The string representation of the object.

        """
        return f'BountyFulfillment ID: ({self.pk}) - Bounty ID: ({self.bounty.pk})'

    def save(self, *args, **kwargs):
        """Define custom handling for saving bounty fulfillments."""
        if self.fulfiller_github_username:
            self.fulfiller_github_username = self.fulfiller_github_username.lstrip('@')
        super().save(*args, **kwargs)


    @property
    def should_hide(self):
        return self.fulfiller_github_username in settings.BLOCKED_USERS

    @property
    def to_json(self):
        """Define the JSON representation of BountyFulfillment.

        Returns:
            dict: A JSON representation of BountyFulfillment.

        """
        return {
            'address': self.fulfiller_address,
            'bounty_id': self.bounty.pk,
            'email': self.fulfiller_email,
            'githubUsername': self.fulfiller_github_username,
            'name': self.fulfiller_name,
        }


class BountySyncRequest(SuperModel):
    """Define the structure for bounty syncing."""

    github_url = models.URLField()
    processed = models.BooleanField()


class Subscription(SuperModel):

    email = models.EmailField(max_length=255)
    raw_data = models.TextField()
    ip = models.CharField(max_length=50)

    def __str__(self):
        return f"{self.email} {self.created_on}"


class SendCryptoAssetQuerySet(models.QuerySet):
    """Handle the manager queryset for SendCryptoAsset."""

    def send_success(self):
        """Filter results down to successful sends only."""
        return self.filter(tx_status='success').exclude(txid='')

    def send_pending(self):
        """Filter results down to pending sends only."""
        return self.filter(tx_status='pending').exclude(txid='')

    def send_happy_path(self):
        """Filter results down to pending/success sends only."""
        return self.filter(tx_status__in=['pending', 'success']).exclude(txid='')

    def send_fail(self):
        """Filter results down to failed sends only."""
        return self.filter(Q(txid='') | Q(tx_status__in=['dropped', 'unknown', 'na', 'error']))

    def receive_success(self):
        """Filter results down to successful receives only."""
        return self.filter(receive_tx_status='success').exclude(receive_txid='')

    def receive_pending(self):
        """Filter results down to pending receives only."""
        return self.filter(receive_tx_status='pending').exclude(receive_txid='')

    def receive_happy_path(self):
        """Filter results down to pending receives only."""
        return self.filter(receive_tx_status__in=['pending', 'success']).exclude(receive_txid='')

    def receive_fail(self):
        """Filter results down to failed receives only."""
        return self.filter(Q(receive_txid='') | Q(receive_tx_status__in=['dropped', 'unknown', 'na', 'error']))


class SendCryptoAsset(SuperModel):
    """Abstract Base Class to handle the model for both Tips and Kudos."""

    TX_STATUS_CHOICES = (
        ('na', 'na'),  # not applicable
        ('pending', 'pending'),
        ('success', 'success'),
        ('error', 'error'),
        ('unknown', 'unknown'),
        ('dropped', 'dropped'),
    )

    web3_type = models.CharField(max_length=50, default='v3')
    emails = JSONField(blank=True)
    url = models.CharField(max_length=255, default='', blank=True)
    primary_email = models.CharField(max_length=255, default='', blank=True)
    tokenName = models.CharField(max_length=255, default='ETH')
    tokenAddress = models.CharField(max_length=255, blank=True)
    amount = models.DecimalField(default=1, decimal_places=4, max_digits=50)
    comments_public = models.TextField(default='', blank=True)
    ip = models.CharField(max_length=50)
    github_url = models.URLField(null=True, blank=True)
    from_name = models.CharField(max_length=255, default='', blank=True)
    from_email = models.CharField(max_length=255, default='', blank=True)
    from_username = models.CharField(max_length=255, default='', blank=True)
    username = models.CharField(max_length=255, default='', blank=True)  # to username
    network = models.CharField(max_length=255, default='')
    txid = models.CharField(max_length=255, default='')
    receive_txid = models.CharField(max_length=255, default='', blank=True)
    received_on = models.DateTimeField(null=True, blank=True)
    from_address = models.CharField(max_length=255, default='', blank=True)
    receive_address = models.CharField(max_length=255, default='', blank=True)
    metadata = JSONField(default=dict, blank=True)
    is_for_bounty_fulfiller = models.BooleanField(
        default=False,
        help_text='If this option is chosen, this tip will be automatically paid to the bounty'
                  ' fulfiller, not self.usernameusername.',
    )

    tx_status = models.CharField(max_length=9, choices=TX_STATUS_CHOICES, default='na', db_index=True)
    receive_tx_status = models.CharField(max_length=9, choices=TX_STATUS_CHOICES, default='na', db_index=True)
    tx_time = models.DateTimeField(null=True, blank=True)
    receive_tx_time = models.DateTimeField(null=True, blank=True)

    # QuerySet Manager
    objects = SendCryptoAssetQuerySet.as_manager()

    class Meta:
        abstract = True

    def __str__(self):
        """Return the string representation for a tip."""
        if self.web3_type == 'yge':
            return f"({self.network}) - {self.status}{' ORPHAN' if not self.emails else ''} " \
               f"{self.amount} {self.tokenName} to {self.username} from {self.from_name or 'NA'}, " \
               f"created: {naturalday(self.created_on)}, expires: {naturalday(self.expires_date)}"
        status = 'funded' if self.txid else 'not funded'
        status = status if not self.receive_txid else 'received'
        return f"({self.web3_type}) {status} {self.amount} {self.tokenName} to {self.username} from {self.from_name or 'NA'}"

    # TODO: DRY
    def get_natural_value(self):
        token = addr_to_token(self.tokenAddress)
        decimals = token['decimals']
        return float(self.amount) / 10**decimals

    @property
    def value_true(self):
        return self.get_natural_value()

    @property
    def amount_in_wei(self):
        token = addr_to_token(self.tokenAddress)
        decimals = token['decimals'] if token else 18
        return float(self.amount) * 10**decimals

    @property
    def amount_in_whole_units(self):
        return float(self.amount)

    @property
    def org_name(self):
        try:
            return org_name(self.github_url)
        except Exception:
            return None

    # TODO: DRY
    @property
    def value_in_eth(self):
        if self.tokenName == 'ETH':
            return self.amount
        try:
            return convert_amount(self.amount, self.tokenName, 'ETH')
        except Exception:
            return None

    @property
    def value_in_usdt_now(self):
        return self.value_in_usdt_at_time(None)

    @property
    def value_in_usdt(self):
        return self.value_in_usdt_then

    @property
    def value_in_usdt_then(self):
        return self.value_in_usdt_at_time(self.created_on)

    @property
    def token_value_in_usdt_now(self):
        try:
            return round(convert_token_to_usdt(self.tokenName), 2)
        except ConversionRateNotFoundError:
            return None

    @property
    def token_value_in_usdt_then(self):
        try:
            return round(convert_token_to_usdt(self.tokenName, self.created_on), 2)
        except ConversionRateNotFoundError:
            return None

    def value_in_usdt_at_time(self, at_time):
        decimals = 1
        if self.tokenName in settings.STABLE_COINS:
            return float(self.amount)
        try:
            return round(float(convert_amount(self.amount, self.tokenName, 'USDT', at_time)) / decimals, 2)
        except ConversionRateNotFoundError:
            try:
                in_eth = convert_amount(self.amount, self.tokenName, 'ETH', at_time)
                return round(float(convert_amount(in_eth, 'ETH', 'USDT', at_time)) / decimals, 2)
            except ConversionRateNotFoundError:
                return None

    @property
    def status(self):
        if self.receive_txid:
            return "RECEIVED"
        return "PENDING"

    @property
    def github_org_name(self):
        try:
            return org_name(self.github_url)
        except Exception:
            return None

    def is_notification_eligible(self, var_to_check=True):
        """Determine whether or not a notification is eligible for transmission outside of production.

        Returns:
            bool: Whether or not the Tip is eligible for outbound notifications.

        """
        if not var_to_check or self.network != settings.ENABLE_NOTIFICATIONS_ON_NETWORK:
            return False
        if self.network == 'mainnet' and (settings.DEBUG or settings.ENV != 'prod'):
            return False
        if (settings.DEBUG or settings.ENV != 'prod') and settings.GITHUB_API_USER != self.github_org_name:
            return False
        return True

    def update_tx_status(self):
        """ Updates the tx status according to what infura says about the tx

        """
        from dashboard.utils import get_tx_status
        self.tx_status, self.tx_time = get_tx_status(self.txid, self.network, self.created_on)
        return bool(self.tx_status)

    def update_receive_tx_status(self):
        """ Updates the receive tx status according to what infura says about the receive tx

        """
        from dashboard.utils import get_tx_status
        self.receive_tx_status, self.receive_tx_time = get_tx_status(self.receive_txid, self.network, self.created_on)
        return bool(self.receive_tx_status)

    @property
    def bounty(self):
        try:
            return Bounty.objects.current().filter(
                github_url__iexact=self.github_url,
                network=self.network).order_by('-web3_created').first()
        except Bounty.DoesNotExist:
            return None


class Tip(SendCryptoAsset):
    """ Inherit from SendCryptoAsset base class, and extra fields that are needed for Tips. """
    expires_date = models.DateTimeField(null=True, blank=True)
    comments_priv = models.TextField(default='', blank=True)
    recipient_profile = models.ForeignKey(
        'dashboard.Profile', related_name='received_tips', on_delete=models.SET_NULL, null=True, blank=True
    )
    sender_profile = models.ForeignKey(
        'dashboard.Profile', related_name='sent_tips', on_delete=models.SET_NULL, null=True, blank=True
    )

    @property
    def receive_url(self):
        if self.web3_type == 'yge':
            return self.url
        elif self.web3_type == 'v3':
            return self.receive_url_for_recipient
        elif self.web3_type != 'v2':
            raise Exception

        return self.receive_url_for_recipient

    @property
    def receive_url_for_recipient(self):
        if self.web3_type != 'v3':
            logger.error('Web3 type is not "v3"')
            return ''

        try:
            key = self.metadata['reference_hash_for_receipient']
            return f"{settings.BASE_URL}tip/receive/v3/{key}/{self.txid}/{self.network}"
        except Exception as e:
            logger.warning('Receive url for Tip recipient not found')
            return ''


class TipPayoutException(Exception):
    pass


@receiver(pre_save, sender=Tip, dispatch_uid="psave_tip")
def psave_tip(sender, instance, **kwargs):
    # when a new tip is saved, make sure it doesnt have whitespace in it
    instance.username = instance.username.replace(' ', '')


# @receiver(pre_save, sender=Bounty, dispatch_uid="normalize_usernames")
# def normalize_usernames(sender, instance, **kwargs):
#     if instance.bounty_owner_github_username:
#         instance.bounty_owner_github_username = instance.bounty_owner_github_username.lstrip('@')


# method for updating
@receiver(pre_save, sender=Bounty, dispatch_uid="psave_bounty")
def psave_bounty(sender, instance, **kwargs):
    idx_experience_level = {
        'Unknown': 1,
        'Beginner': 2,
        'Intermediate': 3,
        'Advanced': 4,
    }

    idx_project_length = {
        'Unknown': 1,
        'Hours': 2,
        'Days': 3,
        'Weeks': 4,
        'Months': 5,
    }

    instance.idx_status = instance.status
    instance.fulfillment_accepted_on = instance.get_fulfillment_accepted_on
    instance.fulfillment_submitted_on = instance.get_fulfillment_submitted_on
    instance.fulfillment_started_on = instance.get_fulfillment_started_on
    instance._val_usd_db = instance.get_value_in_usdt if instance.get_value_in_usdt else 0
    instance._val_usd_db_now = instance.get_value_in_usdt_now if instance.get_value_in_usdt_now else 0
    instance.idx_experience_level = idx_experience_level.get(instance.experience_level, 0)
    instance.idx_project_length = idx_project_length.get(instance.project_length, 0)
    instance.token_value_time_peg = instance.get_token_value_time_peg
    instance.token_value_in_usdt = instance.get_token_value_in_usdt
    instance.value_in_usdt_now = instance.get_value_in_usdt_now
    instance.value_in_usdt = instance.get_value_in_usdt
    instance.value_in_eth = instance.get_value_in_eth
    instance.value_true = instance.get_value_true


class InterestQuerySet(models.QuerySet):
    """Handle the manager queryset for Interests."""

    def needs_review(self):
        """Filter results to Interest objects requiring review by moderators."""
        return self.filter(status=Interest.STATUS_REVIEW)

    def warned(self):
        """Filter results to Interest objects that are currently in warning."""
        return self.filter(status=Interest.STATUS_WARNED)


class Interest(models.Model):
    """Define relationship for profiles expressing interest on a bounty."""

    STATUS_REVIEW = 'review'
    STATUS_WARNED = 'warned'
    STATUS_OKAY = 'okay'
    STATUS_SNOOZED = 'snoozed'
    STATUS_PENDING = 'pending'

    WORK_STATUSES = (
        (STATUS_REVIEW, 'Needs Review'),
        (STATUS_WARNED, 'Hunter Warned'),
        (STATUS_OKAY, 'Okay'),
        (STATUS_SNOOZED, 'Snoozed'),
        (STATUS_PENDING, 'Pending'),
    )

    profile = models.ForeignKey('dashboard.Profile', related_name='interested', on_delete=models.CASCADE)
    created = models.DateTimeField(auto_now_add=True, blank=True, null=True, verbose_name=_('Date Created'))
    issue_message = models.TextField(default='', blank=True, verbose_name=_('Issue Comment'))
    pending = models.BooleanField(
        default=False,
        help_text=_('If this option is chosen, this interest is pending and not yet active'),
        verbose_name=_('Pending'),
    )
    acceptance_date = models.DateTimeField(blank=True, null=True, verbose_name=_('Date Accepted'))
    status = models.CharField(
        choices=WORK_STATUSES,
        default=STATUS_OKAY,
        max_length=7,
        help_text=_('Whether or not the interest requires review'),
        verbose_name=_('Needs Review'))

    # Interest QuerySet Manager
    objects = InterestQuerySet.as_manager()

    def __str__(self):
        """Define the string representation of an interested profile."""
        return f"{self.profile.handle} / pending: {self.pending} / status: {self.status}"

    @property
    def bounties(self):
        return Bounty.objects.filter(interested=self)

    def change_status(self, status=None):
        if status is None or status not in self.WORK_STATUSES:
            return self
        self.status = status
        self.save()
        return self

    def mark_for_review(self):
        """Flag the Interest for review by the moderation team."""
        self.status = self.STATUS_REVIEW
        self.save()
        return self


@receiver(post_save, sender=Interest, dispatch_uid="psave_interest")
@receiver(post_delete, sender=Interest, dispatch_uid="pdel_interest")
def psave_interest(sender, instance, **kwargs):
    # when a new interest is saved, update the status on frontend
    print("signal: updating bounties psave_interest")
    for bounty in Bounty.objects.filter(interested=instance):
        bounty.save()


class ActivityQuerySet(models.QuerySet):
    """Handle the manager queryset for Activities."""

    def needs_review(self):
        """Filter results to Activity objects to be reviewed by moderators."""
        return self.select_related('bounty', 'profile').filter(needs_review=True)

    def reviewed(self):
        """Filter results to Activity objects to be reviewed by moderators."""
        return self.select_related('bounty', 'profile').filter(
            needs_review=False,
            activity_type__in=['bounty_abandonment_escalation_to_mods', 'bounty_abandonment_warning'],
        )

    def warned(self):
        """Filter results to Activity objects to be reviewed by moderators."""
        return self.select_related('bounty', 'profile').filter(
            activity_type='bounty_abandonment_warning',
        )

    def escalated_for_removal(self):
        """Filter results to Activity objects to be reviewed by moderators."""
        return self.select_related('bounty', 'profile').filter(
            activity_type='bounty_abandonment_escalation_to_mods',
        )


class Activity(models.Model):
    """Represent Start work/Stop work event.

    Attributes:
        ACTIVITY_TYPES (list of tuples): The valid activity types.

    """

    ACTIVITY_TYPES = [
        ('new_bounty', 'New Bounty'),
        ('start_work', 'Work Started'),
        ('stop_work', 'Work Stopped'),
        ('work_submitted', 'Work Submitted'),
        ('work_done', 'Work Done'),
        ('worker_approved', 'Worker Approved'),
        ('worker_rejected', 'Worker Rejected'),
        ('worker_applied', 'Worker Applied'),
        ('increased_bounty', 'Increased Funding'),
        ('killed_bounty', 'Canceled Bounty'),
        ('new_tip', 'New Tip'),
        ('receive_tip', 'Tip Received'),
        ('bounty_abandonment_escalation_to_mods', 'Escalated for Abandonment of Bounty'),
        ('bounty_abandonment_warning', 'Warning for Abandonment of Bounty'),
        ('bounty_removed_slashed_by_staff', 'Dinged and Removed from Bounty by Staff'),
        ('bounty_removed_by_staff', 'Removed from Bounty by Staff'),
        ('bounty_removed_by_funder', 'Removed from Bounty by Funder'),
        ('new_crowdfund', 'New Crowdfund Contribution'),
        # Grants
        ('new_grant', 'New Grant'),
        ('update_grant', 'Updated Grant'),
        ('killed_grant', 'Cancelled Grant'),
        ('new_grant_contribution', 'Contributed to Grant'),
        ('killed_grant_contribution', 'Cancelled Grant Contribution'),
        ('new_milestone', 'New Milestone'),
        ('update_milestone', 'Updated Milestone'),
        ('new_kudos', 'New Kudos'),
    ]

    profile = models.ForeignKey(
        'dashboard.Profile',
        related_name='activities',
        on_delete=models.CASCADE
    )
    bounty = models.ForeignKey(
        'dashboard.Bounty',
        related_name='activities',
        on_delete=models.CASCADE,
        blank=True,
        null=True
    )
    tip = models.ForeignKey(
        'dashboard.Tip',
        related_name='activities',
        on_delete=models.CASCADE,
        blank=True,
        null=True
    )
    kudos = models.ForeignKey(
        'kudos.KudosTransfer',
        related_name='activities',
        on_delete=models.CASCADE,
        blank=True, null=True
    )
    created = models.DateTimeField(auto_now_add=True, blank=True, null=True, db_index=True)
    activity_type = models.CharField(max_length=50, choices=ACTIVITY_TYPES, blank=True, db_index=True)
    metadata = JSONField(default=dict)
    needs_review = models.BooleanField(default=False)

    # Activity QuerySet Manager
    objects = ActivityQuerySet.as_manager()

    def __str__(self):
        """Define the string representation of an interested profile."""
        return f"{self.profile.handle} type: {self.activity_type} created: {naturalday(self.created)} " \
               f"needs review: {self.needs_review}"

    def i18n_name(self):
        return _(next((x[1] for x in self.ACTIVITY_TYPES if x[0] == self.activity_type), 'Unknown type'))

    @property
    def view_props(self):
        from dashboard.tokens import token_by_name
        from kudos.models import Token
        icons = {
            'new_tip': 'fa-thumbs-up',
            'start_work': 'fa-lightbulb',
            'new_bounty': 'fa-money-bill-alt',
            'work_done': 'fa-check-circle',
            'new_kudos': 'fa-thumbs-up',
        }

        activity = self
        activity.icon = icons.get(activity.activity_type, 'fa-check-circle')
        if activity.kudos:
            activity.kudos_data = Token.objects.get(pk=activity.kudos.kudos_token_cloned_from_id)
        obj = activity.metadata
        if 'new_bounty' in activity.metadata:
            obj = activity.metadata['new_bounty']
        activity.title = obj.get('title', '')
        if 'id' in obj:
            activity.bounty_url = Bounty.objects.get(pk=obj['id']).get_relative_url()
            if activity.title:
                activity.urled_title = f'<a href="{activity.bounty_url}">{activity.title}</a>'
            else:
                activity.urled_title = activity.title
        if 'value_in_usdt_now' in obj:
            activity.value_in_usdt_now = obj['value_in_usdt_now']
        if 'token_name' in obj:
            activity.token = token_by_name(obj['token_name'])
            if 'value_in_token' in obj and activity.token:
                activity.value_in_token_disp = round((float(obj['value_in_token']) /
                                                      10 ** activity.token['decimals']) * 1000) / 1000
        return activity

    @property
    def token_name(self):
        if self.bounty:
            return self.bounty.token_name
        if 'token_name' in self.metadata.keys():
            return self.metadata['token_name']
        return None

    def to_dict(self, fields=None, exclude=None):
        """Define the standard to dict representation of the object.

        Args:
            fields (list): The list of fields to include. If not provided,
                include all fields. If not provided, all fields are included.
                Defaults to: None.
            exclude (list): The list of fields to exclude. If not provided,
                no fields are excluded. Default to: None.

        Returns:
            dict: The dictionary representation of the object.

        """
        kwargs = {}
        if fields:
            kwargs['fields'] = fields
        if exclude:
            kwargs['exclude'] = exclude
        return model_to_dict(self, **kwargs)


class LabsResearch(models.Model):
    """Define the structure of Labs Research object."""

    title = models.CharField(max_length=255)
    description = models.CharField(max_length=1000)
    link = models.URLField(null=True)
    image = models.ImageField(upload_to='labs', blank=True, null=True)
    upcoming = models.BooleanField(default=True)

    def __str__(self):
        return self.title


class ProfileQuerySet(models.QuerySet):
    """Define the Profile QuerySet to be used as the objects manager."""

    def visible(self):
        """Filter results to only visible profiles."""
        return self.filter(hide_profile=False)

    def hidden(self):
        """Filter results to only hidden profiles."""
        return self.filter(hide_profile=True)


class Profile(SuperModel):
    """Define the structure of the user profile.

    TODO:
        * Remove all duplicate identity related information already stored on User.

    """

    JOB_SEARCH_STATUS = [
        ('AL', 'Actively looking for work'),
        ('PL', 'Passively looking and open to hearing new opportunities'),
        ('N', 'Not open to hearing new opportunities'),
    ]

    user = models.OneToOneField(User, on_delete=models.SET_NULL, null=True, blank=True)
    data = JSONField()
    handle = models.CharField(max_length=255, db_index=True, unique=True)
    last_sync_date = models.DateTimeField(null=True)
    email = models.CharField(max_length=255, blank=True, db_index=True)
    github_access_token = models.CharField(max_length=255, blank=True, db_index=True)
    pref_lang_code = models.CharField(max_length=2, choices=settings.LANGUAGES, blank=True)
    slack_repos = ArrayField(models.CharField(max_length=200), blank=True, default=list)
    slack_token = models.CharField(max_length=255, default='', blank=True)
    slack_channel = models.CharField(max_length=255, default='', blank=True)
    discord_repos = ArrayField(models.CharField(max_length=200), blank=True, default=list)
    discord_webhook_url = models.CharField(max_length=400, default='', blank=True)
    suppress_leaderboard = models.BooleanField(
        default=False,
        help_text='If this option is chosen, we will remove your profile information from the leaderboard',
    )
    hide_profile = models.BooleanField(
        default=True,
        help_text='If this option is chosen, we will remove your profile information all_together',
    )
    trust_profile = models.BooleanField(
        default=False,
        help_text='If this option is chosen, the user is able to submit a faucet/ens domain registration even if they are new to github',
    )
    keywords = ArrayField(models.CharField(max_length=200), blank=True, default=list)
    organizations = ArrayField(models.CharField(max_length=200), blank=True, default=list)
    form_submission_records = JSONField(default=list, blank=True)
    max_num_issues_start_work = models.IntegerField(default=3)
    preferred_payout_address = models.CharField(max_length=255, default='', blank=True)
    preferred_kudos_wallet = models.OneToOneField('kudos.Wallet', related_name='preferred_kudos_wallet', on_delete=models.SET_NULL, null=True, blank=True)
    max_tip_amount_usdt_per_tx = models.DecimalField(default=500, decimal_places=2, max_digits=50)
    max_tip_amount_usdt_per_week = models.DecimalField(default=1500, decimal_places=2, max_digits=50)
    last_visit = models.DateTimeField(null=True, blank=True)
    job_search_status = models.CharField(max_length=2, choices=JOB_SEARCH_STATUS, blank=True)
    show_job_status = models.BooleanField(
        default=False,
        help_text='If this option is chosen, we will not show job search status',
    )
    job_type = models.CharField(max_length=255, default='', blank=True)
    remote = models.BooleanField(
        default=False,
        help_text='If this option is chosen, profile is okay with remote job',
    )
    job_salary = models.DecimalField(default=1, decimal_places=2, max_digits=50)
    job_location = JSONField(default=dict)
    linkedin_url = models.CharField(max_length=255, default='', blank=True, null=True)
    resume = models.FileField(upload_to=get_upload_filename, null=True, blank=True, help_text=_('The avatar SVG.'))

    objects = ProfileQuerySet.as_manager()

    @property
    def get_my_kudos(self):
        from kudos.models import KudosTransfer
        kt_owner_address = KudosTransfer.objects.filter(
            kudos_token_cloned_from__owner_address__iexact=self.preferred_payout_address
        )
        kt_profile = KudosTransfer.objects.filter(recipient_profile=self)

        kudos_transfers = kt_profile | kt_owner_address
        kudos_transfers = kudos_transfers.filter(
            kudos_token_cloned_from__contract__network=settings.KUDOS_NETWORK
        )
        kudos_transfers = kudos_transfers.send_success() | kudos_transfers.send_pending()

        # remove this line IFF we ever move to showing multiple kudos transfers on a profile
        kudos_transfers = kudos_transfers.distinct('id')

        return kudos_transfers

    @property
    def get_sent_kudos(self):
        from kudos.models import KudosTransfer
        kt_address = KudosTransfer.objects.filter(
            from_address__iexact=self.preferred_payout_address
        )
        kt_sender_profile = KudosTransfer.objects.filter(sender_profile=self)

        kudos_transfers = kt_address | kt_sender_profile
        kudos_transfers = kudos_transfers.send_success() | kudos_transfers.send_pending()
        kudos_transfers = kudos_transfers.filter(
            kudos_token_cloned_from__contract__network=settings.KUDOS_NETWORK
        )

        # remove this line IFF we ever move to showing multiple kudos transfers on a profile
        kudos_transfers = kudos_transfers.distinct('id')

        return kudos_transfers

    @property
<<<<<<< HEAD
    def active_bounties(self):
        active_bounties = Bounty.objects.current().filter(idx_status__in=['open', 'started'])
        return Interest.objects.filter(profile_id=self.pk, bounty__in=active_bounties)
=======
    def get_profile_referral_code(self):
        return base64.urlsafe_b64encode(self.handle.encode()).decode()

    @property
    def job_status_verbose(self):
        return dict(Profile.JOB_SEARCH_STATUS)[self.job_search_status]
>>>>>>> fce87b29

    @property
    def is_org(self):
        try:
            return self.data['type'] == 'Organization'
        except KeyError:
            return False

    @property
    def bounties(self):
        fulfilled_bounty_ids = self.fulfilled.all().values_list('bounty_id')
        bounties = Bounty.objects.filter(github_url__istartswith=self.github_url, current_bounty=True)
        for interested in self.interested.all():
            bounties = bounties | Bounty.objects.filter(interested=interested, current_bounty=True)
        bounties = bounties | Bounty.objects.filter(pk__in=fulfilled_bounty_ids, current_bounty=True)
        bounties = bounties | Bounty.objects.filter(bounty_owner_github_username__iexact=self.handle, current_bounty=True) | Bounty.objects.filter(bounty_owner_github_username__iexact="@" + self.handle, current_bounty=True)
        bounties = bounties | Bounty.objects.filter(github_url__in=[url for url in self.tips.values_list('github_url', flat=True)], current_bounty=True)
        bounties = bounties.distinct()
        return bounties.order_by('-web3_created')

    @property
    def tips(self):
        on_repo = Tip.objects.filter(github_url__startswith=self.github_url).order_by('-id')
        tipped_for = Tip.objects.filter(username__iexact=self.handle).order_by('-id')
        return on_repo | tipped_for

    def no_times_slashed_by_staff(self):
        user_actions = UserAction.objects.filter(
            profile=self,
            action='bounty_removed_slashed_by_staff',
            )
        return user_actions.count()

    def no_times_been_removed_by_funder(self):
        user_actions = UserAction.objects.filter(
            profile=self,
            action='bounty_removed_by_funder',
            )
        return user_actions.count()

    def no_times_been_removed_by_staff(self):
        user_actions = UserAction.objects.filter(
            profile=self,
            action='bounty_removed_by_staff',
            )
        return user_actions.count()

    def get_desc(self, funded_bounties, fulfilled_bounties):
        total_funded = funded_bounties.aggregate(Sum('value_in_usdt'))['value_in_usdt__sum'] or 0
        total_fulfilled = fulfilled_bounties.aggregate(Sum('value_in_usdt'))['value_in_usdt__sum'] or 0

        role = 'newbie'
        if total_funded > total_fulfilled:
            role = 'funder'
        elif total_funded < total_fulfilled:
            role = 'coder'

        total_funded_participated = funded_bounties.count() + fulfilled_bounties.count()
        plural = 's' if total_funded_participated != 1 else ''

        return f"@{self.handle} is a {role} who has participated in {total_funded_participated} " \
               f"funded issue{plural} on Gitcoin"

    @property
    def desc(self):
        return self.get_desc(self.get_funded_bounties(), self.get_fulfilled_bounties())

    @property
    def github_created_on(self):
        created_at = self.data.get('created_at', '')

        if not created_at:
            return ''

        created_on = datetime.strptime(created_at, '%Y-%m-%dT%H:%M:%SZ')
        return created_on.replace(tzinfo=pytz.UTC)

    @property
    def repos_data_lite(self):
        from git.utils import get_user
        # TODO: maybe rewrite this so it doesnt have to go to the internet to get the info
        # but in a way that is respectful of db size too
        return get_user(self.handle, '/repos')

    @property
    def repos_data(self):
        from app.utils import add_contributors
        repos_data = self.repos_data_lite
        repos_data = sorted(repos_data, key=lambda repo: repo['stargazers_count'], reverse=True)
        repos_data = [add_contributors(repo_data) for repo_data in repos_data]
        return repos_data

    @property
    def is_moderator(self):
        """Determine whether or not the user is a moderator.

        Returns:
            bool: Whether or not the user is a moderator.

        """
        return self.user.groups.filter(name='Moderators').exists() if self.user else False

    @property
    def is_staff(self):
        """Determine whether or not the user is a staff member.

        Returns:
            bool: Whether or not the user is a member of the staff.

        """
        return self.user.is_staff if self.user else False

    @property
    def get_quarterly_stats(self):
        """Generate last 90 days stats for this user.

        Returns:
            dict : containing the following information
            'user_total_earned_eth': Total earnings of user in ETH.
            'user_total_earned_usd': Total earnings of user in USD.
            'user_total_funded_usd': Total value of bounties funded by the user on bounties in done status in USD
            'user_total_funded_hours': Total hours input by the developers on the fulfillment of bounties created by the user in USD
            'user_fulfilled_bounties_count': Total bounties fulfilled by user
            'user_fufilled_bounties': bool, if the user fulfilled bounties
            'user_funded_bounties_count': Total bounties funded by the user
            'user_funded_bounties': bool, if the user funded bounties in the last quarter
            'user_funded_bounty_developers': Unique set of users that fulfilled bounties funded by the user
            'user_avg_hours_per_funded_bounty': Average hours input by developer on fulfillment per bounty
            'user_avg_hourly_rate_per_funded_bounty': Average hourly rate in dollars per bounty funded by user
            'user_avg_eth_earned_per_bounty': Average earning in ETH earned by user per bounty
            'user_avg_usd_earned_per_bounty': Average earning in USD earned by user per bounty
            'user_num_completed_bounties': Total no. of bounties completed.
            'user_num_funded_fulfilled_bounties': Total bounites that were funded by the user and fulfilled
            'user_bounty_completion_percentage': Percentage of bounties successfully completed by the user
            'user_funded_fulfilled_percentage': Percentage of bounties funded by the user that were fulfilled
            'user_active_in_last_quarter': bool, if the user was active in last quarter
            'user_no_of_languages': No of languages user used while working on bounties.
            'user_languages': Languages that were used in bounties that were worked on.
            'relevant_bounties': a list of Bounty(s) that would match the skillset input by the user into the Match tab of their settings
        """
        user_active_in_last_quarter = False
        user_fulfilled_bounties = False
        user_funded_bounties = False
        last_quarter = datetime.now() - timedelta(days=90)
        bounties = self.bounties.filter(created_on__gte=last_quarter, network='mainnet')
        fulfilled_bounties = [
            bounty for bounty in bounties if bounty.is_fulfiller(self.handle) and bounty.status == 'done'
        ]
        fulfilled_bounties_count = len(fulfilled_bounties)
        funded_bounties = self.get_funded_bounties()
        funded_bounties_count = funded_bounties.count()

        if funded_bounties_count:
            total_funded_usd = funded_bounties.has_funds().aggregate(Sum('value_in_usdt'))['value_in_usdt__sum']
            total_funded_hourly_rate = float(0)
            hourly_rate_bounties_counted = float(0)
            for bounty in funded_bounties:
                hourly_rate = bounty.hourly_rate
                if hourly_rate:
                    total_funded_hourly_rate += bounty.hourly_rate
                    hourly_rate_bounties_counted += 1
            funded_bounty_fulfillments = []
            for bounty in funded_bounties:
                fulfillments = bounty.fulfillments.filter(accepted=True)
                for fulfillment in fulfillments:
                    if isinstance(fulfillment, BountyFulfillment):
                        funded_bounty_fulfillments.append(fulfillment)
            funded_bounty_fulfillments_count = len(funded_bounty_fulfillments)

            total_funded_hours = 0
            funded_fulfillments_with_hours_counted = 0
            if funded_bounty_fulfillments_count:
                from decimal import Decimal
                for fulfillment in funded_bounty_fulfillments:
                    if isinstance(fulfillment.fulfiller_hours_worked, Decimal):
                        total_funded_hours += fulfillment.fulfiller_hours_worked
                        funded_fulfillments_with_hours_counted += 1

            user_funded_bounty_developers = []
            for fulfillment in funded_bounty_fulfillments:
                user_funded_bounty_developers.append(fulfillment.fulfiller_github_username.lstrip('@'))
            user_funded_bounty_developers = [*{*user_funded_bounty_developers}]
            if funded_fulfillments_with_hours_counted:
                avg_hourly_rate_per_funded_bounty = \
                    float(total_funded_hourly_rate) / float(funded_fulfillments_with_hours_counted)
                avg_hours_per_funded_bounty = \
                    float(total_funded_hours) / float(funded_fulfillments_with_hours_counted)
            else:
                avg_hourly_rate_per_funded_bounty = 0
                avg_hours_per_funded_bounty = 0
            funded_fulfilled_bounties = [
                bounty for bounty in funded_bounties if bounty.status == 'done'
            ]
            num_funded_fulfilled_bounties = len(funded_fulfilled_bounties)
            funded_fulfilled_percent = float(
                # Round to 0 places of decimals to be displayed in template
                round(num_funded_fulfilled_bounties * 1.0 / funded_bounties_count, 2) * 100
            )
            user_funded_bounties = True
        else:
            num_funded_fulfilled_bounties = 0
            funded_fulfilled_percent = 0
            user_funded_bounties = False
            avg_hourly_rate_per_funded_bounty = 0
            avg_hours_per_funded_bounty = 0
            total_funded_usd = 0
            total_funded_hours = 0
            user_funded_bounty_developers = []

        total_earned_eth = sum([
            bounty.value_in_eth if bounty.value_in_eth else 0
            for bounty in fulfilled_bounties
        ])
        total_earned_eth /= 10**18
        total_earned_usd = sum([
            bounty.value_in_usdt if bounty.value_in_usdt else 0
            for bounty in fulfilled_bounties
        ])

        num_completed_bounties = bounties.filter(idx_status__in=['done']).count()
        terminal_state_bounties = bounties.filter(idx_status__in=Bounty.TERMINAL_STATUSES).count()
        completetion_percent = int(
            round(num_completed_bounties * 1.0 / terminal_state_bounties, 2) * 100
        ) if terminal_state_bounties != 0 else 0

        avg_eth_earned_per_bounty = 0
        avg_usd_earned_per_bounty = 0

        if fulfilled_bounties_count:
            avg_eth_earned_per_bounty = total_earned_eth / fulfilled_bounties_count
            avg_usd_earned_per_bounty = total_earned_usd / fulfilled_bounties_count
            user_fulfilled_bounties = True

        user_languages = []
        for bounty in fulfilled_bounties:
            user_languages += bounty.keywords.split(',')
        user_languages = set(user_languages)
        user_no_of_languages = len(user_languages)

        if num_completed_bounties or fulfilled_bounties_count:
            user_active_in_last_quarter = True
            relevant_bounties = []
        else:
            from marketing.utils import get_or_save_email_subscriber
            user_coding_languages = get_or_save_email_subscriber(self.email, 'internal').keywords
            if user_coding_languages is not None:
                potential_bounties = Bounty.objects.all()
                relevant_bounties = Bounty.objects.none()
                for keyword in user_coding_languages:
                    relevant_bounties = relevant_bounties.union(potential_bounties.current().filter(
                            network=Profile.get_network(),
                            metadata__icontains=keyword,
                            idx_status__in=['open'],
                            ).order_by('?')
                    )
                relevant_bounties = relevant_bounties[:3]
                relevant_bounties = list(relevant_bounties)
        # Round to 2 places of decimals to be diplayed in templates
        completetion_percent = float('%.2f' % completetion_percent)
        funded_fulfilled_percent = float('%.2f' % funded_fulfilled_percent)
        avg_eth_earned_per_bounty = float('%.2f' % avg_eth_earned_per_bounty)
        avg_usd_earned_per_bounty = float('%.2f' % avg_usd_earned_per_bounty)
        avg_hourly_rate_per_funded_bounty = float('%.2f' % avg_hourly_rate_per_funded_bounty)
        avg_hours_per_funded_bounty = float('%.2f' % avg_hours_per_funded_bounty)
        total_earned_eth = float('%.2f' % total_earned_eth)
        total_earned_usd = float('%.2f' % total_earned_usd)

        user_languages = []
        for bounty in fulfilled_bounties:
            user_languages += bounty.keywords.split(',')
        user_languages = set(user_languages)
        user_no_of_languages = len(user_languages)

        return {
            'user_total_earned_eth': total_earned_eth,
            'user_total_earned_usd': total_earned_usd,
            'user_total_funded_usd': total_funded_usd,
            'user_total_funded_hours': total_funded_hours,
            'user_fulfilled_bounties_count': fulfilled_bounties_count,
            'user_fulfilled_bounties': user_fulfilled_bounties,
            'user_funded_bounties_count': funded_bounties_count,
            'user_funded_bounties': user_funded_bounties,
            'user_funded_bounty_developers': user_funded_bounty_developers,
            'user_avg_hours_per_funded_bounty': avg_hours_per_funded_bounty,
            'user_avg_hourly_rate_per_funded_bounty': avg_hourly_rate_per_funded_bounty,
            'user_avg_eth_earned_per_bounty': avg_eth_earned_per_bounty,
            'user_avg_usd_earned_per_bounty': avg_usd_earned_per_bounty,
            'user_num_completed_bounties': num_completed_bounties,
            'user_num_funded_fulfilled_bounties': num_funded_fulfilled_bounties,
            'user_bounty_completion_percentage': completetion_percent,
            'user_funded_fulfilled_percentage': funded_fulfilled_percent,
            'user_active_in_last_quarter': user_active_in_last_quarter,
            'user_no_of_languages': user_no_of_languages,
            'user_languages': user_languages,
            'relevant_bounties': relevant_bounties
        }

    @property
    def active_avatar(self):
        return self.avatar_baseavatar_related.filter(active=True).first()

    @property
    def github_url(self):
        return f"https://github.com/{self.handle}"

    @property
    def avatar_url(self):
        if self.active_avatar:
            return self.active_avatar.avatar_url
        return f"{settings.BASE_URL}dynamic/avatar/{self.handle}"

    @property
    def avatar_url_with_gitcoin_logo(self):
        return f"{settings.BASE_URL}dynamic/avatar/{self.handle}/1"

    @property
    def absolute_url(self):
        return self.get_absolute_url()

    @property
    def username(self):
        handle = ''
        if getattr(self, 'user', None) and self.user.username:
            handle = self.user.username
        # TODO: (mbeacom) Remove this check once we get rid of all the lingering identity shenanigans.
        elif self.handle:
            handle = self.handle
        return handle


    def is_github_token_valid(self):
        """Check whether or not a Github OAuth token is valid.

        Args:
            access_token (str): The Github OAuth token.

        Returns:
            bool: Whether or not the provided OAuth token is valid.

        """
        if not self.github_access_token:
            return False

        _params = build_auth_dict(self.github_access_token)
        url = TOKEN_URL.format(**_params)
        response = requests.get(
            url,
            auth=(_params['client_id'], _params['client_secret']),
            headers=HEADERS)

        if response.status_code == 200:
            return True
        return False

    def __str__(self):
        return self.handle

    def get_relative_url(self, preceding_slash=True):
        return f"{'/' if preceding_slash else ''}profile/{self.handle}"

    def get_absolute_url(self):
        return settings.BASE_URL + self.get_relative_url(preceding_slash=False)

    @property
    def url(self):
        return self.get_absolute_url()

    def get_access_token(self, save=True):
        """Get the Github access token from User.

        Args:
            save (bool): Whether or not to save the User access token to the profile.

        Raises:
            Exception: The exception is raised in the event of any error and returns an empty string.

        Returns:
            str: The Github access token.

        """
        try:
            access_token = self.user.social_auth.filter(provider='github').latest('pk').access_token
            if save:
                self.github_access_token = access_token
                self.save()
        except Exception:
            return ''
        return access_token

    @property
    def access_token(self):
        """The Github access token associated with this Profile.

        Returns:
            str: The associated Github access token.

        """
        return self.github_access_token or self.get_access_token(save=False)

    def get_profile_preferred_language(self):
        return settings.LANGUAGE_CODE if not self.pref_lang_code else self.pref_lang_code

    def get_slack_repos(self, join=False):
        """Get the profile's slack tracked repositories.

        Args:
            join (bool): Whether or not to return a joined string representation.
                Defaults to: False.

        Returns:
            list of str: If joined is False, a list of slack repositories.
            str: If joined is True, a combined string of slack repositories.

        """
        if join:
            repos = ', '.join(self.slack_repos)
            return repos
        return self.slack_repos

    def update_slack_integration(self, token, channel, repos):
        """Update the profile's slack integration settings.

        Args:
            token (str): The profile's slack token.
            channel (str): The profile's slack channel.
            repos (list of str): The profile's github repositories to track.

        """
        repos = repos.split(',')
        self.slack_token = token
        self.slack_repos = [repo.strip() for repo in repos]
        self.slack_channel = channel
        self.save()

    def get_discord_repos(self, join=False):
        """Get the profile's Discord tracked repositories.

        Args:
            join (bool): Whether or not to return a joined string representation.
                Defaults to: False.

        Returns:
            list of str: If joined is False, a list of discord repositories.
            str: If joined is True, a combined string of discord repositories.

        """
        if join:
            repos = ', '.join(self.discord_repos)
            return repos
        return self.discord_repos

    def update_discord_integration(self, webhook_url, repos):
        """Update the profile's Discord integration settings.

        Args:
            webhook_url (str): The profile's Discord webhook url.
            repos (list of str): The profile's github repositories to track.

        """
        repos = repos.split(',')
        self.discord_webhook_url = webhook_url
        self.discord_repos = [repo.strip() for repo in repos]
        self.save()

    @staticmethod
    def get_network():
        return 'mainnet' if not settings.DEBUG else 'rinkeby'

    def get_fulfilled_bounties(self, network=None):
        network = network or self.get_network()
        fulfilled_bounty_ids = self.fulfilled.all().values_list('bounty_id', flat=True)
        bounties = Bounty.objects.current().filter(pk__in=fulfilled_bounty_ids, accepted=True, network=network)
        return bounties

    def get_orgs_bounties(self, network=None):
        network = network or self.get_network()
        url = f"https://github.com/{self.handle}"
        bounties = Bounty.objects.current().filter(network=network, github_url__icontains=url)
        return bounties

    def get_leaderboard_index(self, key='quarterly_earners'):
        try:
            rank = self.leaderboard_ranks.active().filter(leaderboard=key).latest('id')
            return rank.rank
        except LeaderboardRank.DoesNotExist:
            score = 0
        return score

    def get_contributor_leaderboard_index(self):
        return self.get_leaderboard_index()

    def get_funder_leaderboard_index(self):
        return self.get_leaderboard_index('quarterly_payers')

    def get_org_leaderboard_index(self):
        return self.get_leaderboard_index('quarterly_orgs')

    def get_eth_sum(self, sum_type='collected', network='mainnet', bounties=None):
        """Get the sum of collected or funded ETH based on the provided type.

        Args:
            sum_type (str): The sum to lookup.  Defaults to: collected.
            network (str): The network to query results for.
                Defaults to: mainnet.
            bounties (dashboard.models.BountyQuerySet): Override the BountyQuerySet this function processes.
                Defaults to: None.

        Returns:
            float: The total sum of all ETH of the provided type.

        """
        eth_sum = 0

        if not bounties:
            if sum_type == 'funded':
                bounties = self.get_funded_bounties(network=network)
            elif sum_type == 'collected':
                bounties = self.get_fulfilled_bounties(network=network)
            elif sum_type == 'org':
                bounties = self.get_orgs_bounties(network=network)

        if sum_type == 'funded':
            bounties = bounties.has_funds()

        try:
            if bounties.exists():
                eth_sum = bounties.aggregate(
                    Sum('value_in_eth')
                )['value_in_eth__sum'] / 10**18
        except Exception:
            pass

        return eth_sum

    def get_who_works_with(self, work_type='collected', network='mainnet', bounties=None):
        """Get an array of profiles that this user works with.

        Args:
            work_type (str): The work type to lookup.  Defaults to: collected.
            network (str): The network to query results for.
                Defaults to: mainnet.
            bounties (dashboard.models.BountyQuerySet): Override the BountyQuerySet this function processes.
                Defaults to: None.

        Returns:
            dict: list of the profiles that were worked with (key) and the number of times they occured

        """
        if not bounties:
            if work_type == 'funded':
                bounties = self.bounties_funded.filter(network=network)
            elif work_type == 'collected':
                bounties = self.get_fulfilled_bounties(network=network)
            elif work_type == 'org':
                bounties = self.get_orgs_bounties(network=network)

        if work_type != 'org':
            profiles = [bounty.org_name for bounty in bounties if bounty.org_name]
        else:
            profiles = []
            for bounty in bounties:
                for bf in bounty.fulfillments.filter(accepted=True):
                    if bf.fulfiller_github_username:
                        profiles.append(bf.fulfiller_github_username)

        profiles_dict = {profile: 0 for profile in profiles}
        for profile in profiles:
            profiles_dict[profile] += 1

        ordered_profiles_dict = collections.OrderedDict()
        for ele in sorted(profiles_dict.items(), key=lambda x: x[1], reverse=True):
            ordered_profiles_dict[ele[0]] = ele[1]
        return ordered_profiles_dict

    def get_funded_bounties(self, network='mainnet'):
        """Get the bounties that this user has funded

        Args:
            network (string): the network to look at.
                Defaults to: mainnet.


        Returns:
            queryset: list of bounties

        """

        funded_bounties = Bounty.objects.current().filter(
            Q(bounty_owner_github_username__iexact=self.handle) |
            Q(bounty_owner_github_username__iexact=f'@{self.handle}'),
            network=network,
        )
        return funded_bounties

    def get_bounty_and_tip_activities(self, network='mainnet'):
        """Get bounty and tip related activities for this profile.

        Args:
            network (str): The network to query results for.
                Defaults to: mainnet.

        Returns:
            (dashboard.models.ActivityQuerySet): The query results.

        """
        if not self.is_org:
            all_activities = self.activities
        else:
            url = self.github_url
            all_activities = Activity.objects.filter(
                Q(bounty__github_url__startswith=url) |
                Q(tip__github_url__startswith=url),
            )

        all_activities = all_activities.filter(
            Q(bounty__network=network) |
            Q(tip__network=network),
        ).select_related('bounty', 'tip').all().order_by('-created')

        return all_activities

    def activate_avatar(self, avatar_pk):
        self.avatar_baseavatar_related.update(active=False)
        self.avatar_baseavatar_related.filter(pk=avatar_pk).update(active=True)

    def to_dict(self, activities=True, leaderboards=True, network=None, tips=True):
        """Get the dictionary representation with additional data.

        Args:
            activities (bool): Whether or not to include activity queryset data.
                Defaults to: True.
            leaderboards (bool): Whether or not to include leaderboard position data.
                Defaults to: True.
            network (str): The Ethereum network to use for relevant queries.
                Defaults to: None (Environment specific).
            tips (bool): Whether or not to include tip data.
                Defaults to: True.

        Attributes:
            params (dict): The context dictionary to be returned.
            network (str): The bounty network to operate on.
            query_kwargs (dict): The kwargs to be passed to all queries
                throughout the method.
            bounties (dashboard.models.BountyQuerySet): All bounties referencing this profile.
            fulfilled_bounties (dashboard.models.BountyQuerySet): All fulfilled bounties for this profile.
            funded_bounties (dashboard.models.BountyQuerySet): All funded bounties for this profile.
            orgs_bounties (dashboard.models.BountyQuerySet or None):
                All bounties belonging to this organization, if applicable.
            sum_eth_funded (float): The total amount of ETH funded.
            sum_eth_collected (float): The total amount of ETH collected.

        Returns:
            dict: The profile card context.

        """
        params = {}
        network = network or self.get_network()
        query_kwargs = {'network': network}
        bounties = self.bounties
        fulfilled_bounties = self.get_fulfilled_bounties(network=network)
        funded_bounties = self.get_funded_bounties(network=network)
        orgs_bounties = None

        if self.is_org:
            orgs_bounties = self.get_orgs_bounties(network=network)

        sum_eth_funded = self.get_eth_sum(sum_type='funded', bounties=funded_bounties)
        sum_eth_collected = self.get_eth_sum(bounties=fulfilled_bounties)
        works_with_funded = self.get_who_works_with(work_type='funded', bounties=funded_bounties)
        works_with_collected = self.get_who_works_with(work_type='collected', bounties=fulfilled_bounties)

        # org only
        count_bounties_on_repo = 0
        sum_eth_on_repos = 0
        works_with_org = []
        if orgs_bounties:
            count_bounties_on_repo = orgs_bounties.count()
            sum_eth_on_repos = self.get_eth_sum(bounties=orgs_bounties)
            works_with_org = self.get_who_works_with(work_type='org', bounties=orgs_bounties)

        total_funded = funded_bounties.count()
        total_fulfilled = fulfilled_bounties.count()
        desc = self.get_desc(funded_bounties, fulfilled_bounties)
        no_times_been_removed = self.no_times_been_removed_by_funder() + self.no_times_been_removed_by_staff() + self.no_times_slashed_by_staff()
        params = {
            'title': f"@{self.handle}",
            'active': 'profile_details',
            'newsletter_headline': _('Be the first to know about new funded issues.'),
            'card_title': f'@{self.handle} | Gitcoin',
            'card_desc': desc,
            'avatar_url': self.avatar_url_with_gitcoin_logo,
            'profile': self,
            'bounties': bounties,
            'count_bounties_completed': total_fulfilled,
            'sum_eth_collected': sum_eth_collected,
            'sum_eth_funded': sum_eth_funded,
            'works_with_collected': works_with_collected,
            'works_with_funded': works_with_funded,
            'funded_bounties_count': total_funded,
            'no_times_been_removed': no_times_been_removed,
            'sum_eth_on_repos': sum_eth_on_repos,
            'works_with_org': works_with_org,
            'count_bounties_on_repo': count_bounties_on_repo,
        }

        if activities:
            params['activities'] = self.get_bounty_and_tip_activities(network=network)

        if tips:
            params['tips'] = self.tips.filter(**query_kwargs).send_happy_path()

        if leaderboards:
            params['scoreboard_position_contributor'] = self.get_contributor_leaderboard_index()
            params['scoreboard_position_funder'] = self.get_funder_leaderboard_index()
            if self.is_org:
                params['scoreboard_position_org'] = self.get_org_leaderboard_index()

        return params

    @property
    def locations(self):
        from app.utils import get_location_from_ip
        locations = []
        for login in self.actions.filter(action='Login'):
            if login.location_data:
                locations.append(login.location_data)
            else:
                location_data = get_location_from_ip(login.ip_address)
                login.location_data = location_data
                login.save()
                locations.append(location_data)
        return locations

    @property
    def is_eu(self):
        from app.utils import get_country_from_ip
        try:
            ip_addresses = list(set(self.actions.filter(action='Login').values_list('ip_address', flat=True)))
            for ip_address in ip_addresses:
                country = get_country_from_ip(ip_address)
                if country.continent.code == 'EU':
                    return True
        except Exception:
            pass
        return False


# enforce casing / formatting rules for profiles
@receiver(pre_save, sender=Profile, dispatch_uid="psave_profile")
def psave_profile(sender, instance, **kwargs):
    instance.handle = instance.handle.replace(' ', '')
    instance.handle = instance.handle.replace('@', '')
    instance.handle = instance.handle.lower()


@receiver(user_logged_in)
def post_login(sender, request, user, **kwargs):
    """Handle actions to take on user login."""
    from dashboard.utils import create_user_action
    profile = getattr(user, 'profile', None)
    if profile and not profile.github_access_token:
        profile.github_access_token = profile.get_access_token()
    create_user_action(user, 'Login', request)


@receiver(user_logged_out)
def post_logout(sender, request, user, **kwargs):
    """Handle actions to take on user logout."""
    from dashboard.utils import create_user_action
    create_user_action(user, 'Logout', request)


class ProfileSerializer(serializers.BaseSerializer):
    """Handle serializing the Profile object."""

    class Meta:
        """Define the profile serializer metadata."""

        model = Profile
        fields = ('handle', 'github_access_token')
        extra_kwargs = {'github_access_token': {'write_only': True}}

    def to_representation(self, instance):
        """Provide the serialized representation of the Profile.

        Args:
            instance (Profile): The Profile object to be serialized.

        Returns:
            dict: The serialized Profile.

        """
        return {
            'id': instance.id,
            'handle': instance.handle,
            'github_url': instance.github_url,
            'avatar_url': instance.avatar_url,
            'url': instance.get_relative_url()
        }


@receiver(pre_save, sender=Tip, dispatch_uid="normalize_tip_usernames")
def normalize_tip_usernames(sender, instance, **kwargs):
    """Handle pre-save signals from Tips to normalize Github usernames."""
    if instance.username:
        instance.username = instance.username.replace("@", '')


m2m_changed.connect(m2m_changed_interested, sender=Bounty.interested.through)


class UserAction(SuperModel):
    """Records Actions that a user has taken ."""

    ACTION_TYPES = [
        ('Login', 'Login'),
        ('Logout', 'Logout'),
        ('Visit', 'Visit'),
        ('added_slack_integration', 'Added Slack Integration'),
        ('removed_slack_integration', 'Removed Slack Integration'),
        ('updated_avatar', 'Updated Avatar'),
        ('account_disconnected', 'Account Disconnected'),
    ]
    action = models.CharField(max_length=50, choices=ACTION_TYPES)
    user = models.ForeignKey(User, related_name='actions', on_delete=models.SET_NULL, null=True)
    profile = models.ForeignKey('dashboard.Profile', related_name='actions', on_delete=models.CASCADE, null=True)
    ip_address = models.GenericIPAddressField(null=True)
    location_data = JSONField(default=dict)
    metadata = JSONField(default=dict)
    utm = JSONField(default=dict, null=True)

    def __str__(self):
        return f"{self.action} by {self.profile} at {self.created_on}"


class CoinRedemption(SuperModel):
    """Define the coin redemption schema."""

    class Meta:
        """Define metadata associated with CoinRedemption."""

        verbose_name_plural = 'Coin Redemptions'

    shortcode = models.CharField(max_length=255, default='')
    url = models.URLField(null=True)
    network = models.CharField(max_length=255, default='')
    token_name = models.CharField(max_length=255)
    contract_address = models.CharField(max_length=255)
    amount = models.IntegerField(default=1)
    expires_date = models.DateTimeField()


@receiver(pre_save, sender=CoinRedemption, dispatch_uid="to_checksum_address")
def to_checksum_address(sender, instance, **kwargs):
    """Handle pre-save signals from CoinRemptions to normalize the contract address."""
    if instance.contract_address:
        instance.contract_address = Web3.toChecksumAddress(instance.contract_address)
        print(instance.contract_address)


class CoinRedemptionRequest(SuperModel):
    """Define the coin redemption request schema."""

    class Meta:
        """Define metadata associated with CoinRedemptionRequest."""

        verbose_name_plural = 'Coin Redemption Requests'

    coin_redemption = models.OneToOneField(CoinRedemption, blank=False, on_delete=models.CASCADE)
    ip = models.GenericIPAddressField(protocol='IPv4')
    txid = models.CharField(max_length=255, default='')
    txaddress = models.CharField(max_length=255)
    sent_on = models.DateTimeField(null=True)


class Tool(SuperModel):
    """Define the Tool schema."""

    CAT_ADVANCED = 'AD'
    CAT_ALPHA = 'AL'
    CAT_BASIC = 'BA'
    CAT_BUILD = 'BU'
    CAT_COMING_SOON = 'CS'
    CAT_COMMUNITY = 'CO'
    CAT_FOR_FUN = 'FF'
    GAS_TOOLS = "TO"

    TOOL_CATEGORIES = (
        (CAT_ADVANCED, 'advanced'),
        (GAS_TOOLS, 'gas'),
        (CAT_ALPHA, 'alpha'),
        (CAT_BASIC, 'basic'),
        (CAT_BUILD, 'tools to build'),
        (CAT_COMING_SOON, 'coming soon'),
        (CAT_COMMUNITY, 'community'),
        (CAT_FOR_FUN, 'just for fun'),
    )

    name = models.CharField(max_length=255)
    category = models.CharField(max_length=2, choices=TOOL_CATEGORIES)
    img = models.CharField(max_length=255, blank=True)
    description = models.TextField(blank=True)
    url_name = models.CharField(max_length=40, blank=True)
    link = models.CharField(max_length=255, blank=True)
    link_copy = models.CharField(max_length=255, blank=True)
    active = models.BooleanField(default=False)
    new = models.BooleanField(default=False)
    stat_graph = models.CharField(max_length=255)
    votes = models.ManyToManyField('dashboard.ToolVote', blank=True)

    def __str__(self):
        return self.name

    @property
    def img_url(self):
        return static(self.img)

    @property
    def link_url(self):
        if self.link and not self.url_name:
            return self.link

        try:
            return reverse(self.url_name)
        except NoReverseMatch:
            pass

        return reverse('tools')

    def starting_score(self):
        if self.category == self.CAT_BASIC:
            return 10
        elif self.category == self.CAT_ADVANCED:
            return 5
        elif self.category in [self.CAT_BUILD, self.CAT_COMMUNITY]:
            return 3
        elif self.category == self.CAT_ALPHA:
            return 2
        elif self.category == self.CAT_COMING_SOON:
            return 1
        elif self.category == self.CAT_FOR_FUN:
            return 1
        return 0

    def vote_score(self):
        score = self.starting_score()
        for vote in self.votes.all():
            score += vote.value
        return score

    def i18n_name(self):
        return _(self.name)

    def i18n_description(self):
        return _(self.description)

    def i18n_link_copy(self):
        return _(self.link_copy)


class ToolVote(models.Model):
    """Define the vote placed on a tool."""

    profile = models.ForeignKey('dashboard.Profile', related_name='votes', on_delete=models.CASCADE)
    value = models.IntegerField(default=0)

    @property
    def tool(self):
        try:
            return Tool.objects.filter(votes__in=[self.pk]).first()
        except Exception:
            return None

    def __str__(self):
        return f"{self.profile} | {self.value} | {self.tool}"


class TokenApproval(SuperModel):
    """A token approval."""

    profile = models.ForeignKey('dashboard.Profile', related_name='token_approvals', on_delete=models.CASCADE)
    coinbase = models.CharField(max_length=50)
    token_name = models.CharField(max_length=50)
    token_address = models.CharField(max_length=50)
    approved_address = models.CharField(max_length=50)
    approved_name = models.CharField(max_length=50)
    tx = models.CharField(max_length=255, default='')
    network = models.CharField(max_length=255, default='')

    def __str__(self):
        return f"{self.coinbase} | {self.token_name} | {self.profile}"

    @property
    def coinbase_short(self):
        coinbase_short = f"{self.coinbase[0:5]}...{self.coinbase[-4:]}"
        return coinbase_short


class SearchHistory(SuperModel):
    """Define the structure of a Search History object."""

    class Meta:
        """Define metadata associated with SearchHistory."""

        verbose_name_plural = 'Search History'

    user = models.ForeignKey(User, on_delete=models.SET_NULL, null=True, blank=True)
    data = JSONField(default=dict)
    ip_address = models.GenericIPAddressField(blank=True, null=True)


class BlockedUser(SuperModel):
    """Define the structure of the BlockedUser."""

    handle = models.CharField(max_length=255, db_index=True, unique=True)
    comments = models.TextField(default='', blank=True)
    active = models.BooleanField(help_text=_('Is the block active?'))
    user = models.OneToOneField(User, related_name='blocked', on_delete=models.SET_NULL, null=True, blank=True)

    def __str__(self):
        """Return the string representation of a Bounty."""
        return f'<BlockedUser: {self.handle}>'<|MERGE_RESOLUTION|>--- conflicted
+++ resolved
@@ -1790,18 +1790,17 @@
         return kudos_transfers
 
     @property
-<<<<<<< HEAD
     def active_bounties(self):
         active_bounties = Bounty.objects.current().filter(idx_status__in=['open', 'started'])
         return Interest.objects.filter(profile_id=self.pk, bounty__in=active_bounties)
-=======
+ 
+    @property
     def get_profile_referral_code(self):
         return base64.urlsafe_b64encode(self.handle.encode()).decode()
 
     @property
     def job_status_verbose(self):
         return dict(Profile.JOB_SEARCH_STATUS)[self.job_search_status]
->>>>>>> fce87b29
 
     @property
     def is_org(self):
