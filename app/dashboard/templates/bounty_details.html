--- conflicted
+++ resolved
@@ -231,13 +231,6 @@
               <span class="bounty-subheading">{% trans "Submission Id" %} :</span>
               <span class="bounty-text">[[:fulfillment_id]]</span>
             </div>
-<<<<<<< HEAD
-            <div>
-              <span class="bounty-subheading">{% trans "Created" %} :</span>
-              <span class="bounty-text">[[:created_on]]</span>
-            </div>
-=======
->>>>>>> 2caf42e9
           </div>
         [[else]]
           <div class="col-12 col-md-7">
