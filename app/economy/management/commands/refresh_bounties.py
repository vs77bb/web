'''
    Copyright (C) 2017 Gitcoin Core

    This program is free software: you can redistribute it and/or modify
    it under the terms of the GNU Affero General Public License as published
    by the Free Software Foundation, either version 3 of the License, or
    (at your option) any later version.

    This program is distributed in the hope that it will be useful,
    but WITHOUT ANY WARRANTY; without even the implied warranty of
    MERCHANTABILITY or FITNESS FOR A PARTICULAR PURPOSE.  See the
    GNU Affero General Public License for more details.

    You should have received a copy of the GNU Affero General Public License
    along with this program.  If not, see <http://www.gnu.org/licenses/>.

'''
from django.core.management.base import BaseCommand

from dashboard.models import Bounty


class Command(BaseCommand):
    """Define the management command to refresh bounties."""

    help = 'refreshes the triggers associated with current bounties'

    def add_arguments(self, parser):
        """Add argument handling to the refresh command."""
        parser.add_argument(
            '-r', '--remote',
            action='store_true',
            dest='remote',
            default=False,
            help='Pulls remote info about bounty too'
        )

    def handle(self, *args, **options):
        """Refresh all bounties.

        Attributes:
            all_bounties (QuerySet of Bounty): The queryset of all Bounties.
            fetch_remote (bool): Whether or not to fetch remote bounties.
                Defaults to: `False` unless user passes the remote option.

        """
        all_bounties = Bounty.objects.all()
        fetch_remote = options['remote']
        for bounty in all_bounties:
<<<<<<< HEAD
            if fetch_remote and bounty.current_bounty:
                bounty.fetch_issue_item()
                bounty.fetch_issue_comments()
                print('1/ refreshed {}'.format(bounty.pk))
=======

            if bounty.current_bounty:

                #stopgap to make sure that older versions of this bounty 
                # are marked as current_bounty=False
                old_bounties = Bounty.objects.filter(
                    github_url=bounty.github_url,
                    title=bounty.title,
                    current_bounty=True,
                    pk__lt=bounty.pk,
                ).exclude(pk=bounty.pk).order_by('-created_on')
                for old_bounty in old_bounties:
                    old_bounty.current_bounty = False
                    old_bounty.save()
                    print("stopgap fixed old_bounty {}".format(old_bounty.pk))

                if fetch_remote:
                    bounty.fetch_issue_description()
                    bounty.fetch_issue_comments()
                    print('1/ refreshed {}'.format(bounty.pk))

>>>>>>> 06b5a800
            if not bounty.avatar_url:
                bounty.avatar_url = bounty.get_avatar_url()
                print('2/ refreshed {}'.format(bounty.pk))
            bounty.save()<|MERGE_RESOLUTION|>--- conflicted
+++ resolved
@@ -47,16 +47,10 @@
         all_bounties = Bounty.objects.all()
         fetch_remote = options['remote']
         for bounty in all_bounties:
-<<<<<<< HEAD
-            if fetch_remote and bounty.current_bounty:
-                bounty.fetch_issue_item()
-                bounty.fetch_issue_comments()
-                print('1/ refreshed {}'.format(bounty.pk))
-=======
 
             if bounty.current_bounty:
 
-                #stopgap to make sure that older versions of this bounty 
+                #stopgap to make sure that older versions of this bounty
                 # are marked as current_bounty=False
                 old_bounties = Bounty.objects.filter(
                     github_url=bounty.github_url,
@@ -71,10 +65,9 @@
 
                 if fetch_remote:
                     bounty.fetch_issue_description()
-                    bounty.fetch_issue_comments()
+                    bounty.fetch_issue_item()
                     print('1/ refreshed {}'.format(bounty.pk))
 
->>>>>>> 06b5a800
             if not bounty.avatar_url:
                 bounty.avatar_url = bounty.get_avatar_url()
                 print('2/ refreshed {}'.format(bounty.pk))
