# -*- coding: utf-8 -*-
'''
    Copyright (C) 2019 Gitcoin Core

    This program is free software: you can redistribute it and/or modify
    it under the terms of the GNU Affero General Public License as published
    by the Free Software Foundation, either version 3 of the License, or
    (at your option) any later version.

    This program is distributed in the hope that it will be useful,
    but WITHOUT ANY WARRANTY; without even the implied warranty of
    MERCHANTABILITY or FITNESS FOR A PARTICULAR PURPOSE. See the
    GNU Affero General Public License for more details.

    You should have received a copy of the GNU Affero General Public License
    along with this program. If not, see <http://www.gnu.org/licenses/>.

'''
from __future__ import print_function, unicode_literals

import json
import logging
import time
from datetime import datetime

from django.conf import settings
from django.contrib import messages
from django.contrib.admin.views.decorators import staff_member_required
from django.contrib.auth.decorators import login_required
from django.contrib.auth.models import User
from django.core import serializers
from django.core.exceptions import PermissionDenied
from django.core.paginator import Paginator
from django.db.models import Q
from django.http import Http404, HttpResponse, JsonResponse
from django.shortcuts import redirect
from django.template import loader
from django.template.response import TemplateResponse
from django.templatetags.static import static
from django.urls import reverse
from django.utils import timezone
from django.utils.html import escape, strip_tags
from django.utils.text import slugify
from django.utils.translation import gettext_lazy as _
from django.views.decorators.clickjacking import xframe_options_exempt
from django.views.decorators.csrf import csrf_exempt
from django.views.decorators.http import require_GET, require_POST

from app.utils import clean_str, ellipses
from avatar.utils import get_avatar_context_for_user
from dashboard.utils import ProfileHiddenException, ProfileNotFoundException, get_bounty_from_invite_url, profile_helper
from economy.utils import convert_token_to_usdt
from eth_utils import to_checksum_address, to_normalized_address
from gas.utils import recommend_min_gas_price_to_confirm_in_time
from git.utils import get_auth_url, get_github_user_data, is_github_token_valid, search_users
from kudos.models import KudosTransfer, Token, Wallet
from kudos.utils import humanize_name
from marketing.mails import admin_contact_funder, bounty_uninterested
from marketing.mails import funder_payout_reminder as funder_payout_reminder_mail
from marketing.mails import new_reserved_issue, start_work_approved, start_work_new_applicant, start_work_rejected
from marketing.models import Keyword
from pytz import UTC
from ratelimit.decorators import ratelimit
from retail.helpers import get_ip
from web3 import HTTPProvider, Web3

from .helpers import get_bounty_data_for_activity, handle_bounty_views
from .models import (
    Activity, Bounty, BountyDocuments, BountyFulfillment, BountyInvites, CoinRedemption, CoinRedemptionRequest,
    FeedbackEntry, HackathonEvent, Interest, LabsResearch, Profile, ProfileSerializer, RefundFeeRequest, Subscription,
    Tool, ToolVote, UserAction,
)
from .notifications import (
    maybe_market_tip_to_email, maybe_market_tip_to_github, maybe_market_tip_to_slack, maybe_market_to_email,
    maybe_market_to_github, maybe_market_to_slack, maybe_market_to_twitter, maybe_market_to_user_discord,
    maybe_market_to_user_slack,
)
from .utils import (
    get_bounty, get_bounty_id, get_context, get_unrated_bounties_count, get_web3, has_tx_mined,
    record_user_action_on_interest, web3_process_bounty,
)

logger = logging.getLogger(__name__)

confirm_time_minutes_target = 4

# web3.py instance
w3 = Web3(HTTPProvider(settings.WEB3_HTTP_PROVIDER))


def record_user_action(user, event_name, instance):
    instance_class = instance.__class__.__name__.lower()
    kwargs = {
        'action': event_name,
        'metadata': {f'{instance_class}_pk': instance.pk},
    }

    if isinstance(user, User):
        kwargs['user'] = user
    elif isinstance(user, str):
        try:
            user = User.objects.get(username=user)
            kwargs['user'] = user
        except User.DoesNotExist:
            return

    if hasattr(user, 'profile'):
        kwargs['profile'] = user.profile

    try:
        UserAction.objects.create(**kwargs)
    except Exception as e:
        # TODO: sync_profile?
        logger.error(f"error in record_action: {e} - {event_name} - {instance}")


def record_bounty_activity(bounty, user, event_name, interest=None):
    """Creates Activity object.

    Args:
        bounty (dashboard.models.Bounty): Bounty
        user (string): User name
        event_name (string): Event name
        interest (dashboard.models.Interest): Interest

    Raises:
        None

    Returns:
        None
    """
    kwargs = {
        'activity_type': event_name,
        'bounty': bounty,
        'metadata': get_bounty_data_for_activity(bounty)
    }
    if isinstance(user, str):
        try:
            user = User.objects.get(username=user)
        except User.DoesNotExist:
            return

    if hasattr(user, 'profile'):
        kwargs['profile'] = user.profile
    else:
        return

    if event_name == 'worker_applied':
        kwargs['metadata']['approve_worker_url'] = bounty.approve_worker_url(user.profile)
        kwargs['metadata']['reject_worker_url'] = bounty.reject_worker_url(user.profile)
    if event_name in ['worker_approved', 'worker_rejected'] and interest:
        kwargs['metadata']['worker_handle'] = interest.profile.handle

    try:
        return Activity.objects.create(**kwargs)
    except Exception as e:
        logger.error(f"error in record_bounty_activity: {e} - {event_name} - {bounty} - {user}")


def helper_handle_access_token(request, access_token):
    # https://gist.github.com/owocki/614a18fbfec7a5ed87c97d37de70b110
    # interest API via token
    github_user_data = get_github_user_data(access_token)
    request.session['handle'] = github_user_data['login']
    profile = Profile.objects.filter(handle__iexact=request.session['handle']).first()
    request.session['profile_id'] = profile.pk


def create_new_interest_helper(bounty, user, issue_message, signed_nda=None):
    approval_required = bounty.permission_type == 'approval'
    acceptance_date = timezone.now() if not approval_required else None
    profile_id = user.profile.pk
    record_bounty_activity(bounty, user, 'start_work' if not approval_required else 'worker_applied')
    interest = Interest.objects.create(
        profile_id=profile_id,
        issue_message=issue_message,
        pending=approval_required,
        acceptance_date=acceptance_date,
        signed_nda=signed_nda,
    )
    bounty.interested.add(interest)
    record_user_action(user, 'start_work', interest)
    maybe_market_to_slack(bounty, 'start_work' if not approval_required else 'worker_applied')
    maybe_market_to_user_slack(bounty, 'start_work' if not approval_required else 'worker_applied')
    maybe_market_to_user_discord(bounty, 'start_work' if not approval_required else 'worker_applied')
    maybe_market_to_twitter(bounty, 'start_work' if not approval_required else 'worker_applied')
    return interest


@csrf_exempt
def gh_login(request):
    """Attempt to redirect the user to Github for authentication."""
    return redirect('social:begin', backend='github')


def get_interest_modal(request):
    bounty_id = request.GET.get('pk')
    if not bounty_id:
        raise Http404

    try:
        bounty = Bounty.objects.get(pk=bounty_id)
    except Bounty.DoesNotExist:
        raise Http404

    context = {
        'bounty': bounty,
        'active': 'get_interest_modal',
        'title': _('Add Interest'),
        'user_logged_in': request.user.is_authenticated,
        'login_link': '/login/github?next=' + request.GET.get('redirect', '/')
    }
    return TemplateResponse(request, 'addinterest.html', context)


@csrf_exempt
@require_POST
def new_interest(request, bounty_id):
    """Claim Work for a Bounty.

    :request method: POST

    Args:
        bounty_id (int): ID of the Bounty.

    Returns:
        dict: The success key with a boolean value and accompanying error.

    """
    profile_id = request.user.profile.pk if request.user.is_authenticated and hasattr(request.user, 'profile') else None

    access_token = request.GET.get('token')
    if access_token:
        helper_handle_access_token(request, access_token)
        github_user_data = get_github_user_data(access_token)
        profile = Profile.objects.prefetch_related('bounty_set') \
            .filter(handle=github_user_data['login']).first()
        profile_id = profile.pk
    else:
        profile = request.user.profile if profile_id else None

    if not profile_id:
        return JsonResponse(
            {'error': _('You must be authenticated via github to use this feature!')},
            status=401)

    try:
        bounty = Bounty.objects.get(pk=bounty_id)
    except Bounty.DoesNotExist:
        raise Http404

    if bounty.is_project_type_fulfilled:
        return JsonResponse({
            'error': _(f'There is already someone working on this bounty.'),
            'success': False},
            status=401)

    num_issues = profile.max_num_issues_start_work
    active_bounties = Bounty.objects.current().filter(idx_status__in=['open', 'started'])
    num_active = Interest.objects.filter(profile_id=profile_id, bounty__in=active_bounties).count()
    is_working_on_too_much_stuff = num_active >= num_issues
    if is_working_on_too_much_stuff:
        return JsonResponse({
            'error': _(f'You may only work on max of {num_issues} issues at once.'),
            'success': False},
            status=401)

    if profile.no_times_slashed_by_staff():
        return JsonResponse({
            'error': _('Because a staff member has had to remove you from a bounty in the past, you are unable to start'
                       'more work at this time. Please leave a message on slack if you feel this message is in error.'),
            'success': False},
            status=401)

    try:
        Interest.objects.get(profile_id=profile_id, bounty=bounty)
        return JsonResponse({
            'error': _('You have already started work on this bounty!'),
            'success': False},
            status=401)
    except Interest.DoesNotExist:
        issue_message = request.POST.get("issue_message")
        signed_nda = None
        if request.POST.get("signed_nda", None):
            signed_nda = BountyDocuments.objects.filter(
                pk=request.POST.get("signed_nda")
            ).first()
        interest = create_new_interest_helper(bounty, request.user, issue_message, signed_nda)
        if interest.pending:
            start_work_new_applicant(interest, bounty)

    except Interest.MultipleObjectsReturned:
        bounty_ids = bounty.interested \
            .filter(profile_id=profile_id) \
            .values_list('id', flat=True) \
            .order_by('-created')[1:]

        Interest.objects.filter(pk__in=list(bounty_ids)).delete()

        return JsonResponse({
            'error': _('You have already started work on this bounty!'),
            'success': False},
            status=401)

    msg = _("You have started work.")
    approval_required = bounty.permission_type == 'approval'
    if approval_required:
        msg = _("You have applied to start work.  If approved, you will be notified via email.")

    return JsonResponse({
        'success': True,
        'profile': ProfileSerializer(interest.profile).data,
        'msg': msg,
    })


@csrf_exempt
@require_POST
def post_comment(request):
    profile_id = request.user.profile if request.user.is_authenticated and hasattr(request.user, 'profile') else None
    if profile_id is None:
        return JsonResponse({
            'success': False,
            'msg': '',
        })

    # sbid = request.POST.get('standard_bounties_id')
    bounty_id = request.POST.get('bounty_id')
    # bountyObj = Bounty.objects.filter(standard_bounties_id=sbid).first()
    bountyObj = Bounty.objects.get(pk=bounty_id)
    # fbAmount = FeedbackEntry.objects.filter(
    #     sender_profile=profile_id,
    #     feedbackType=request.POST.get('review[reviewType]', 'approver'),
    #     bounty=bountyObj
    # ).count()
    # if fbAmount > 0:
    #     return JsonResponse({
    #         'success': False,
    #         'msg': 'There is already a approval comment',
    #     })
    # if request.POST.get('review[reviewType]') == 'worker':
    #     receiver_profile = bountyObj.bounty_owner_github_username
    # else:
    receiver_profile = Profile.objects.filter(handle=request.POST.get('review[receiver]')).first()
    kwargs = {
        'bounty': bountyObj,
        'sender_profile': profile_id,
        'receiver_profile': receiver_profile,
        'rating': request.POST.get('review[rating]', '0'),
        'satisfaction_rating': request.POST.get('review[satisfaction_rating]', '0'),
        'communication_rating': request.POST.get('review[communication_rating]', '0'),
        'speed_rating': request.POST.get('review[speed_rating]', '0'),
        'code_quality_rating': request.POST.get('review[code_quality_rating]', '0'),
        'recommendation_rating': request.POST.get('review[recommendation_rating]', '0'),
        'comment': request.POST.get('review[comment]', 'No comment.'),
        'feedbackType': request.POST.get('review[reviewType]','approver')
    }

    feedback = FeedbackEntry.objects.create(**kwargs)
    feedback.save()
    return JsonResponse({
            'success': True,
            'msg': 'Finished.'
        })

def rating_modal(request, bounty_id, username):
    # TODO: will be changed to the new share
    """Rating modal.

    Args:
        pk (int): The primary key of the bounty to be rated.

    Raises:
        Http404: The exception is raised if no associated Bounty is found.

    Returns:
        TemplateResponse: The rate bounty view.

    """
    try:
        bounty = Bounty.objects.get(pk=bounty_id)
    except Bounty.DoesNotExist:
        return JsonResponse({'errors': ['Bounty doesn\'t exist!']},
                            status=401)

    params = get_context(
        ref_object=bounty,
    )
    params['receiver']=username
    params['user'] = request.user if request.user.is_authenticated else None

    return TemplateResponse(request, 'rating_modal.html', params)


def rating_capture(request):
    # TODO: will be changed to the new share
    """Rating capture.

    Args:
        pk (int): The primary key of the bounty to be rated.

    Raises:
        Http404: The exception is raised if no associated Bounty is found.

    Returns:
        TemplateResponse: The rate bounty capture modal.

    """
    user = request.user if request.user.is_authenticated else None
    if not user:
        return JsonResponse(
            {'error': _('You must be authenticated via github to use this feature!')},
            status=401)

    return TemplateResponse(request, 'rating_capture.html')


def unrated_bounties(request):
    """Rating capture.

    Args:
        pk (int): The primary key of the bounty to be rated.

    Raises:
        Http404: The exception is raised if no associated Bounty is found.

    Returns:
        TemplateResponse: The rate bounty capture modal.

    """
    # request.user.profile if request.user.is_authenticated and getattr(request.user, 'profile', None) else None
    unrated_count = 0
    user = request.user.profile if request.user.is_authenticated else None
    if not user:
        return JsonResponse(
            {'error': _('You must be authenticated via github to use this feature!')},
            status=401)

    if user:
        unrated_count = get_unrated_bounties_count(user)

    # data = json.dumps(unrated)
    return JsonResponse({
        'unrated': unrated_count,
    }, status=200)


@csrf_exempt
@require_POST
def remove_interest(request, bounty_id):
    """Unclaim work from the Bounty.

    Can only be called by someone who has started work

    :request method: POST

    post_id (int): ID of the Bounty.

    Returns:
        dict: The success key with a boolean value and accompanying error.

    """
    profile_id = request.user.profile.pk if request.user.is_authenticated and getattr(request.user, 'profile', None) else None

    access_token = request.GET.get('token')
    if access_token:
        helper_handle_access_token(request, access_token)
        github_user_data = get_github_user_data(access_token)
        profile = Profile.objects.filter(handle=github_user_data['login']).first()
        profile_id = profile.pk

    if not profile_id:
        return JsonResponse(
            {'error': _('You must be authenticated via github to use this feature!')},
            status=401)

    try:
        bounty = Bounty.objects.get(pk=bounty_id)
    except Bounty.DoesNotExist:
        return JsonResponse({'errors': ['Bounty doesn\'t exist!']},
                            status=401)

    try:
        interest = Interest.objects.get(profile_id=profile_id, bounty=bounty)
        record_user_action(request.user, 'stop_work', interest)
        record_bounty_activity(bounty, request.user, 'stop_work')
        bounty.interested.remove(interest)
        interest.delete()
        maybe_market_to_slack(bounty, 'stop_work')
        maybe_market_to_user_slack(bounty, 'stop_work')
        maybe_market_to_user_discord(bounty, 'stop_work')
        maybe_market_to_twitter(bounty, 'stop_work')
    except Interest.DoesNotExist:
        return JsonResponse({
            'errors': [_('You haven\'t expressed interest on this bounty.')],
            'success': False},
            status=401)
    except Interest.MultipleObjectsReturned:
        interest_ids = bounty.interested \
            .filter(
                profile_id=profile_id,
                bounty=bounty
            ).values_list('id', flat=True) \
            .order_by('-created')

        bounty.interested.remove(*interest_ids)
        Interest.objects.filter(pk__in=list(interest_ids)).delete()

    return JsonResponse({
        'success': True,
        'msg': _("You've stopped working on this, thanks for letting us know."),
    })


@csrf_exempt
@require_POST
def extend_expiration(request, bounty_id):
    """Extend expiration of the Bounty.

    Can only be called by funder or staff of the bounty.

    :request method: POST

    post_id (int): ID of the Bounty.

    Returns:
        dict: The success key with a boolean value and accompanying error.

    """
    user = request.user if request.user.is_authenticated else None

    if not user:
        return JsonResponse(
            {'error': _('You must be authenticated via github to use this feature!')},
            status=401)

    try:
        bounty = Bounty.objects.get(pk=bounty_id)
    except Bounty.DoesNotExist:
        return JsonResponse({'errors': ['Bounty doesn\'t exist!']},
                            status=401)

    is_funder = bounty.is_funder(user.username.lower()) if user else False
    if is_funder:
        deadline = round(int(request.POST.get('deadline')) / 1000)
        bounty.expires_date = timezone.make_aware(
            timezone.datetime.fromtimestamp(deadline),
            timezone=UTC)
        bounty.save()
        record_user_action(request.user, 'extend_expiration', bounty)
        record_bounty_activity(bounty, request.user, 'extend_expiration')

        return JsonResponse({
            'success': True,
            'msg': _("You've extended expiration of this issue."),
        })

    return JsonResponse({
        'error': _("You must be funder to extend expiration"),
    }, status=200)


@csrf_exempt
@require_POST
def cancel_reason(request):
    """Extend expiration of the Bounty.

    Can only be called by funder or staff of the bounty.

    :request method: POST

    Params:
        pk (int): ID of the Bounty.
        canceled_bounty_reason (string): STRING with cancel  reason

    Returns:
        dict: The success key with a boolean value and accompanying error.

    """
    print(request.POST.get('canceled_bounty_reason'))
    user = request.user if request.user.is_authenticated else None

    if not user:
        return JsonResponse(
            {'error': _('You must be authenticated via github to use this feature!')},
            status=401)

    try:
        bounty = Bounty.objects.get(pk=request.POST.get('pk'))
    except Bounty.DoesNotExist:
        return JsonResponse({'errors': ['Bounty doesn\'t exist!']},
                            status=401)

    is_funder = bounty.is_funder(user.username.lower()) if user else False
    if is_funder:
        canceled_bounty_reason = request.POST.get('canceled_bounty_reason', '')
        bounty.canceled_bounty_reason = canceled_bounty_reason
        bounty.save()

        return JsonResponse({
            'success': True,
            'msg': _("Cancel reason added."),
        })

    return JsonResponse({
        'error': _("You must be funder to add a reason"),
    }, status=200)


@require_POST
@csrf_exempt
def uninterested(request, bounty_id, profile_id):
    """Remove party from given bounty

    Can only be called by the bounty funder

    :request method: GET

    Args:
        bounty_id (int): ID of the Bounty
        profile_id (int): ID of the interested profile

    Params:
        slashed (str): if the user will be slashed or not

    Returns:
        dict: The success key with a boolean value and accompanying error.
    """
    try:
        bounty = Bounty.objects.get(pk=bounty_id)
    except Bounty.DoesNotExist:
        return JsonResponse({'errors': ['Bounty doesn\'t exist!']},
                            status=401)
    is_logged_in = request.user.is_authenticated
    is_funder = bounty.is_funder(request.user.username.lower())
    is_staff = request.user.is_staff
    is_moderator = request.user.profile.is_moderator if hasattr(request.user, 'profile') else False
    if not is_logged_in or (not is_funder and not is_staff and not is_moderator):
        return JsonResponse(
            {'error': 'Only bounty funders are allowed to remove users!'},
            status=401)

    slashed = request.POST.get('slashed')
    interest = None
    try:
        interest = Interest.objects.get(profile_id=profile_id, bounty=bounty)
        bounty.interested.remove(interest)
        maybe_market_to_slack(bounty, 'stop_work')
        maybe_market_to_user_slack(bounty, 'stop_work')
        maybe_market_to_user_discord(bounty, 'stop_work')
        if is_staff or is_moderator:
            event_name = "bounty_removed_slashed_by_staff" if slashed else "bounty_removed_by_staff"
        else:
            event_name = "bounty_removed_by_funder"
        record_user_action_on_interest(interest, event_name, None)
        record_bounty_activity(bounty, interest.profile.user, 'stop_work')
        interest.delete()
    except Interest.DoesNotExist:
        return JsonResponse({
            'errors': ['Party haven\'t expressed interest on this bounty.'],
            'success': False},
            status=401)
    except Interest.MultipleObjectsReturned:
        interest_ids = bounty.interested \
            .filter(
                profile_id=profile_id,
                bounty=bounty
            ).values_list('id', flat=True) \
            .order_by('-created')

        bounty.interested.remove(*interest_ids)
        Interest.objects.filter(pk__in=list(interest_ids)).delete()

    profile = Profile.objects.get(id=profile_id)
    if profile.user and profile.user.email and interest:
        bounty_uninterested(profile.user.email, bounty, interest)
    else:
        print("no email sent -- user was not found")

    return JsonResponse({
        'success': True,
        'msg': _("You've stopped working on this, thanks for letting us know."),
    })


def onboard_avatar(request):
    return redirect('/onboard/contributor?steps=avatar')


def onboard(request, flow):
    """Handle displaying the first time user experience flow."""
    if flow not in ['funder', 'contributor', 'profile']:
        raise Http404
    elif flow == 'funder':
        onboard_steps = ['github', 'metamask', 'avatar']
    elif flow == 'contributor':
        onboard_steps = ['github', 'metamask', 'avatar', 'skills', 'job']
    elif flow == 'profile':
        onboard_steps = ['avatar']

    profile = None
    if request.user.is_authenticated and getattr(request.user, 'profile', None):
        profile = request.user.profile

    steps = []
    if request.GET:
        steps = request.GET.get('steps', [])
        if steps:
            steps = steps.split(',')

    if (steps and 'github' not in steps) or 'github' not in onboard_steps:
        if not request.user.is_authenticated or request.user.is_authenticated and not getattr(
            request.user, 'profile', None
        ):
            login_redirect = redirect('/login/github?next=' + request.get_full_path())
            return login_redirect

    if request.GET.get('eth_address') and request.user.is_authenticated and getattr(request.user, 'profile', None):
        profile = request.user.profile
        eth_address = request.GET.get('eth_address')
        profile.preferred_payout_address = eth_address
        profile.save()
        return JsonResponse({'OK': True})

    params = {
        'title': _('Onboarding Flow'),
        'steps': steps or onboard_steps,
        'flow': flow,
        'profile': profile,
    }
    params.update(get_avatar_context_for_user(request.user))
    return TemplateResponse(request, 'ftux/onboard.html', params)


def users_directory(request):
    """Handle displaying users directory page."""

    if not request.user.is_authenticated:
        return redirect('/login/github?next=' + request.get_full_path())

    params = {
        'active': 'users',
        'title': 'Users',
        'meta_title': "",
        'meta_description': ""
    }
    return TemplateResponse(request, 'dashboard/users.html', params)


@require_GET
def users_fetch(request):
    """Handle displaying users."""
    q = request.GET.get('search', '')
    limit = int(request.GET.get('limit', 10))
    page = int(request.GET.get('page', 1))
<<<<<<< HEAD
    order_by = request.GET.get('order_by', '-created_on')
=======
    order_by = request.GET.get('order_by', '-actions_count')
>>>>>>> f56df6be

    context = {}
    user_list = Profile.objects.all().order_by(order_by).filter(Q(handle__icontains=q) | Q(keywords__icontains=q)).cache()

    params = dict()
    all_pages = Paginator(user_list, limit)
    all_users = []
    for user in all_pages.page(page):
        profile_json = {}
        profile_json = user.to_standard_dict()
        if user.avatar_baseavatar_related.exists():
            user_avatar = user.avatar_baseavatar_related.first()
            profile_json['avatar_id'] = user_avatar.pk
            profile_json['avatar_url'] = user_avatar.avatar_url
        profile_json['verification'] = user.get_my_verified_check
        all_users.append(profile_json)
    # dumping and loading the json here quickly passes serialization issues - definitely can be a better solution 
    params['data'] = json.loads(json.dumps(all_users, default=str))
    params['has_next'] = all_pages.page(page).has_next()
    params['count'] = all_pages.count
    params['num_pages'] = all_pages.num_pages
    return JsonResponse(params, status=200, safe=False)


def dashboard(request):
    """Handle displaying the dashboard."""

    keyword = request.GET.get('keywords', False)
    title = keyword.title() + str(_(" Bounties ")) if keyword else str(_('Issue Explorer'))
    params = {
        'active': 'dashboard',
        'title': title,
        'meta_title': "Issue & Open Bug Bounty Explorer | Gitcoin",
        'meta_description': "Find open bug bounties & freelance development jobs including crypto bounty reward value in USD, expiration date and bounty age.",
        'keywords': json.dumps([str(key) for key in Keyword.objects.all().values_list('keyword', flat=True)]),
    }
    return TemplateResponse(request, 'dashboard/index.html', params)

def ethhack(request):
    """Handle displaying ethhack landing page."""

    title = str(_(" Eth Hackathon 2019"))
    params = {
        'title': title,
        'meta_description': _('Ethereal Virtual Hackathon, powered by Gitcoin and Microsoft'),
        'card_title': title,
        'card_desc': _('Ethereal Virtual Hackathon, powered by Gitcoin and Microsoft'),
        'avatar_url': static('v2/images/ethhack_2019_media.png'),
    }
    return TemplateResponse(request, 'dashboard/hackathon/ethhack_2019.html', params)

def accept_bounty(request):
    """Process the bounty.

    Args:
        pk (int): The primary key of the bounty to be accepted.

    Raises:
        Http404: The exception is raised if no associated Bounty is found.

    Returns:
        TemplateResponse: The accept bounty view.

    """
    bounty = handle_bounty_views(request)
    params = get_context(
        ref_object=bounty,
        user=request.user if request.user.is_authenticated else None,
        confirm_time_minutes_target=confirm_time_minutes_target,
        active='accept_bounty',
        title=_('Process Issue'),
    )
    params['open_fulfillments'] = bounty.fulfillments.filter(accepted=False)
    return TemplateResponse(request, 'process_bounty.html', params)


def contribute(request):
    """Contribute to the bounty.

    Args:
        pk (int): The primary key of the bounty to be accepted.

    Raises:
        Http404: The exception is raised if no associated Bounty is found.

    Returns:
        TemplateResponse: The accept bounty view.

    """
    bounty = handle_bounty_views(request)

    params = get_context(
        ref_object=bounty,
        user=request.user if request.user.is_authenticated else None,
        confirm_time_minutes_target=confirm_time_minutes_target,
        active='contribute_bounty',
        title=_('Contribute'),
    )
    return TemplateResponse(request, 'contribute_bounty.html', params)


def invoice(request):
    """invoice view.

    Args:
        pk (int): The primary key of the bounty to be accepted.

    Raises:
        Http404: The exception is raised if no associated Bounty is found.

    Returns:
        TemplateResponse: The invoice  view.

    """
    bounty = handle_bounty_views(request)

    # only allow invoice viewing if admin or iff bounty funder
    is_funder = bounty.is_funder(request.user.username)
    is_staff = request.user.is_staff
    has_view_privs = is_funder or is_staff
    if not has_view_privs:
        raise Http404

    params = get_context(
        ref_object=bounty,
        user=request.user if request.user.is_authenticated else None,
        confirm_time_minutes_target=confirm_time_minutes_target,
        active='invoice_view',
        title=_('Invoice'),
    )
    params['accepted_fulfillments'] = bounty.fulfillments.filter(accepted=True)
    params['tips'] = [
        tip for tip in bounty.tips.send_happy_path() if tip.username == request.user.username and tip.username
    ]
    params['total'] = bounty._val_usd_db if params['accepted_fulfillments'] else 0
    for tip in params['tips']:
        if tip.value_in_usdt:
            params['total'] += tip.value_in_usdt

    return TemplateResponse(request, 'bounty/invoice.html', params)


def social_contribution(request):
    """Social Contributuion to the bounty.

    Args:
        pk (int): The primary key of the bounty to be accepted.

    Raises:
        Http404: The exception is raised if no associated Bounty is found.

    Returns:
        TemplateResponse: The accept bounty view.

    """
    bounty = handle_bounty_views(request)
    promo_text = str(_("Check out this bounty that pays out ")) + f"{bounty.get_value_true} {bounty.token_name} {bounty.url}"
    for keyword in bounty.keywords_list:
        promo_text += f" #{keyword}"

    params = get_context(
        ref_object=bounty,
        user=request.user if request.user.is_authenticated else None,
        confirm_time_minutes_target=confirm_time_minutes_target,
        active='social_contribute',
        title=_('Social Contribute'),
    )
    params['promo_text'] = promo_text
    return TemplateResponse(request, 'social_contribution.html', params)


def social_contribution_modal(request):
    # TODO: will be changed to the new share
    """Social Contributuion to the bounty.

    Args:
        pk (int): The primary key of the bounty to be accepted.

    Raises:
        Http404: The exception is raised if no associated Bounty is found.

    Returns:
        TemplateResponse: The accept bounty view.

    """
    from .utils import get_bounty_invite_url
    bounty = handle_bounty_views(request)

    params = get_context(
        ref_object=bounty,
        user=request.user if request.user.is_authenticated else None,
        confirm_time_minutes_target=confirm_time_minutes_target,
        active='social_contribute',
        title=_('Social Contribute'),
    )
    params['invite_url'] = f'{settings.BASE_URL}issue/{get_bounty_invite_url(request.user.username, bounty.pk)}'
    promo_text = str(_("Check out this bounty that pays out ")) + f"{bounty.get_value_true} {bounty.token_name} {params['invite_url']}"
    for keyword in bounty.keywords_list:
        promo_text += f" #{keyword}"
    params['promo_text'] = promo_text
    return TemplateResponse(request, 'social_contribution_modal.html', params)

@csrf_exempt
@require_POST
def social_contribution_email(request):
    """Social Contribution Email

    Returns:
        JsonResponse: Success in sending email.
    """
    from marketing.mails import share_bounty
    emails = []
    user_ids = request.POST.getlist('usersId[]', [])
    url = request.POST.get('url', '')
    invite_url = request.POST.get('invite_url', '')
    inviter = request.user if request.user.is_authenticated else None
    bounty = Bounty.objects.current().get(github_url=url)
    for user_id in user_ids:
        profile = Profile.objects.get(id=int(user_id))
        bounty_invite = BountyInvites.objects.create(
            status='pending'
        )
        bounty_invite.bounty.add(bounty)
        bounty_invite.inviter.add(inviter)
        bounty_invite.invitee.add(profile.user)
        emails.append(profile.email)

    msg = request.POST.get('msg', '')
    try:
        share_bounty(emails, msg, request.user.profile, invite_url, True)
        response = {
            'status': 200,
            'msg': 'email_sent',
        }
    except Exception as e:
        logging.exception(e)
        response = {
            'status': 500,
            'msg': 'Email not sent',
        }
    return JsonResponse(response)


def payout_bounty(request):
    """Payout the bounty.

    Args:
        pk (int): The primary key of the bounty to be accepted.

    Raises:
        Http404: The exception is raised if no associated Bounty is found.

    Returns:
        TemplateResponse: The accept bounty view.

    """
    bounty = handle_bounty_views(request)

    params = get_context(
        ref_object=bounty,
        user=request.user if request.user.is_authenticated else None,
        confirm_time_minutes_target=confirm_time_minutes_target,
        active='payout_bounty',
        title=_('Payout'),
    )
    return TemplateResponse(request, 'payout_bounty.html', params)


def bulk_payout_bounty(request):
    """Payout the bounty.

    Args:
        pk (int): The primary key of the bounty to be accepted.

    Raises:
        Http404: The exception is raised if no associated Bounty is found.

    Returns:
        TemplateResponse: The accept bounty view.

    """
    bounty = handle_bounty_views(request)

    params = get_context(
        ref_object=bounty,
        user=request.user if request.user.is_authenticated else None,
        confirm_time_minutes_target=confirm_time_minutes_target,
        active='payout_bounty',
        title=_('Advanced Payout'),
    )

    return TemplateResponse(request, 'bulk_payout_bounty.html', params)


@require_GET
def fulfill_bounty(request):
    """Fulfill a bounty.

    Parameters:
        pk (int): The primary key of the Bounty.
        standard_bounties_id (int): The standard bounties ID of the Bounty.
        network (str): The network of the Bounty.
        githubUsername (str): The Github Username of the referenced user.

    Raises:
        Http404: The exception is raised if no associated Bounty is found.

    Returns:
        TemplateResponse: The fulfill bounty view.

    """
    bounty = handle_bounty_views(request)
    if not bounty.has_started_work(request.user.username):
        raise PermissionDenied
    params = get_context(
        ref_object=bounty,
        github_username=request.GET.get('githubUsername'),
        user=request.user if request.user.is_authenticated else None,
        confirm_time_minutes_target=confirm_time_minutes_target,
        active='fulfill_bounty',
        title=_('Submit Work'),
    )
    return TemplateResponse(request, 'bounty/fulfill.html', params)


def increase_bounty(request):
    """Increase a bounty as the funder.

    Args:
        pk (int): The primary key of the bounty to be increased.

    Raises:
        Http404: The exception is raised if no associated Bounty is found.

    Returns:
        TemplateResponse: The increase bounty view.

    """
    bounty = handle_bounty_views(request)
    user = request.user if request.user.is_authenticated else None
    is_funder = bounty.is_funder(user.username.lower()) if user else False

    params = get_context(
        ref_object=bounty,
        user=user,
        confirm_time_minutes_target=confirm_time_minutes_target,
        active='increase_bounty',
        title=_('Increase Bounty'),
    )

    params['is_funder'] = json.dumps(is_funder)

    return TemplateResponse(request, 'bounty/increase.html', params)


def cancel_bounty(request):
    """Kill an expired bounty.

    Args:
        pk (int): The primary key of the bounty to be cancelled.

    Raises:
        Http404: The exception is raised if no associated Bounty is found.

    Returns:
        TemplateResponse: The cancel bounty view.

    """
    bounty = handle_bounty_views(request)
    params = get_context(
        ref_object=bounty,
        user=request.user if request.user.is_authenticated else None,
        confirm_time_minutes_target=confirm_time_minutes_target,
        active='kill_bounty',
        title=_('Cancel Bounty'),
    )
    return TemplateResponse(request, 'bounty/kill.html', params)


def refund_request(request):
    """Request refund for bounty

    Args:
        pk (int): The primary key of the bounty to be cancelled.

    Raises:
        Http404: The exception is raised if no associated Bounty is found.

    Returns:
        TemplateResponse: The request refund view.

    """

    if request.method == 'POST':
        is_authenticated = request.user.is_authenticated
        profile = request.user.profile if is_authenticated and hasattr(request.user, 'profile') else None
        bounty = Bounty.objects.get(pk=request.GET.get('pk'))

        if not profile or not bounty or profile.username != bounty.bounty_owner_github_username :
            return JsonResponse({
                'message': _('Only bounty funder can raise this request!')
            }, status=401)

        comment = escape(strip_tags(request.POST.get('comment')))

        review_req = RefundFeeRequest.objects.create(
            profile=profile,
            bounty=bounty,
            comment=comment,
            token=bounty.token_name,
            address=bounty.bounty_owner_address,
            fee_amount=bounty.fee_amount
        )

        # TODO: Send Mail

        return JsonResponse({'message': _('Request Submitted.')}, status=201)

    bounty = handle_bounty_views(request)

    if RefundFeeRequest.objects.filter(bounty=bounty).exists():
        params = get_context(
            ref_object=bounty,
            active='refund_request',
            title=_('Request Bounty Refund'),
        )
        params['duplicate'] = True
        return TemplateResponse(request, 'bounty/refund_request.html', params)

    params = get_context(
        ref_object=bounty,
        user=request.user if request.user.is_authenticated else None,
        active='refund_request',
        title=_('Request Bounty Refund'),
    )

    return TemplateResponse(request, 'bounty/refund_request.html', params)


@staff_member_required
def process_refund_request(request, pk):
    """Request refund for bounty

    Args:
        pk (int): The primary key of the bounty to be cancelled.

    Raises:
        Http404: The exception is raised if no associated Bounty is found.

    Returns:
        TemplateResponse: Admin view for request refund view.

    """

    try :
       refund_request =  RefundFeeRequest.objects.get(pk=pk)
    except RefundFeeRequest.DoesNotExist:
        raise Http404

    if refund_request.fulfilled:
        messages.info(request, 'refund request already fulfilled')
        return redirect(reverse('admin:index'))

    if refund_request.rejected:
        messages.info(request, 'refund request already rejected')
        return redirect(reverse('admin:index'))

    if request.POST:

        if request.POST.get('fulfill'):
            refund_request.fulfilled = True
            refund_request.txnId = request.POST.get('txnId')
            messages.success(request, 'fulfilled')

        else:
            refund_request.comment_admin = request.POST.get('comment')
            refund_request.rejected = True
            messages.success(request, 'rejected')

        refund_request.save()
        messages.info(request, 'Complete')
        # TODO: send mail
        return redirect('admin:index')

    context = {
        'obj': refund_request,
        'recommend_gas_price': round(recommend_min_gas_price_to_confirm_in_time(1), 1),
    }

    return TemplateResponse(request, 'bounty/process_refund_request.html', context)


def helper_handle_admin_override_and_hide(request, bounty):
    admin_override_and_hide = request.GET.get('admin_override_and_hide', False)
    if admin_override_and_hide:
        is_moderator = request.user.profile.is_moderator if hasattr(request.user, 'profile') else False
        if getattr(request.user, 'profile', None) and is_moderator or request.user.is_staff:
            bounty.admin_override_and_hide = True
            bounty.save()
            messages.success(request, _('Bounty is now hidden'))
        else:
            messages.warning(request, _('Only moderators may do this.'))


def helper_handle_admin_contact_funder(request, bounty):
    admin_contact_funder_txt = request.GET.get('admin_contact_funder', False)
    if admin_contact_funder_txt:
        is_staff = request.user.is_staff
        is_moderator = request.user.profile.is_moderator if hasattr(request.user, 'profile') else False
        if is_staff or is_moderator:
            # contact funder
            admin_contact_funder(bounty, admin_contact_funder_txt, request.user)
            messages.success(request, _(f'Bounty message has been sent'))
        else:
            messages.warning(request, _('Only moderators or the funder of this bounty may do this.'))


def helper_handle_mark_as_remarket_ready(request, bounty):
    admin_mark_as_remarket_ready = request.GET.get('admin_toggle_as_remarket_ready', False)
    if admin_mark_as_remarket_ready:
        is_staff = request.user.is_staff
        is_moderator = request.user.profile.is_moderator if hasattr(request.user, 'profile') else False
        if is_staff or is_moderator:
            bounty.admin_mark_as_remarket_ready = not bounty.admin_mark_as_remarket_ready
            bounty.save()
            if bounty.admin_mark_as_remarket_ready:
                messages.success(request, _(f'Bounty is now remarket ready'))
            else:
                messages.success(request, _(f'Bounty is now NOT remarket ready'))
        else:
            messages.warning(request, _('Only moderators or the funder of this bounty may do this.'))


def helper_handle_suspend_auto_approval(request, bounty):
    suspend_auto_approval = request.GET.get('suspend_auto_approval', False)
    if suspend_auto_approval:
        is_staff = request.user.is_staff
        is_moderator = request.user.profile.is_moderator if hasattr(request.user, 'profile') else False
        if is_staff or is_moderator:
            bounty.admin_override_suspend_auto_approval = True
            bounty.save()
            messages.success(request, _(f'Bounty auto approvals are now suspended'))
        else:
            messages.warning(request, _('Only moderators or the funder of this bounty may do this.'))


def helper_handle_override_status(request, bounty):
    admin_override_satatus = request.GET.get('admin_override_satatus', False)
    if admin_override_satatus:
        is_staff = request.user.is_staff
        if is_staff:
            valid_statuses = [ele[0] for ele in Bounty.STATUS_CHOICES]
            valid_statuses = valid_statuses + [""]
            valid_statuses_str = ",".join(valid_statuses)
            if admin_override_satatus not in valid_statuses:
                messages.warning(request, str(
                    _('Not a valid status choice.  Please choose a valid status (no quotes): ')) + valid_statuses_str)
            else:
                bounty.override_status = admin_override_satatus
                bounty.save()
                messages.success(request, _(f'Status updated to "{admin_override_satatus}" '))
        else:
            messages.warning(request, _('Only staff or the funder of this bounty may do this.'))


def helper_handle_snooze(request, bounty):
    snooze_days = int(request.GET.get('snooze', 0))
    if snooze_days:
        is_funder = bounty.is_funder(request.user.username.lower())
        is_staff = request.user.is_staff
        is_moderator = request.user.profile.is_moderator if hasattr(request.user, 'profile') else False
        if is_funder or is_staff or is_moderator:
            bounty.snooze_warnings_for_days = snooze_days
            bounty.save()
            messages.success(request, _(f'Warning messages have been snoozed for {snooze_days} days'))
        else:
            messages.warning(request, _('Only moderators or the funder of this bounty may do this.'))


def helper_handle_approvals(request, bounty):
    mutate_worker_action = request.GET.get('mutate_worker_action', None)
    mutate_worker_action_past_tense = 'approved' if mutate_worker_action == 'approve' else 'rejected'
    worker = request.GET.get('worker', None)

    if mutate_worker_action:
        if not request.user.is_authenticated:
            messages.warning(request, _('You must be logged in to approve or reject worker submissions. Please login and try again.'))
            return

        if not worker:
            messages.warning(request, _('You must provide the worker\'s username in order to approve or reject them.'))
            return

        is_funder = bounty.is_funder(request.user.username.lower())
        is_staff = request.user.is_staff
        if is_funder or is_staff:
            pending_interests = bounty.interested.select_related('profile').filter(profile__handle=worker, pending=True)
            # Check whether or not there are pending interests.
            if not pending_interests.exists():
                messages.warning(
                    request,
                    _('This worker does not exist or is not in a pending state. Perhaps they were already approved or rejected? Please check your link and try again.'))
                return
            interest = pending_interests.first()

            if mutate_worker_action == 'approve':
                interest.pending = False
                interest.acceptance_date = timezone.now()
                interest.save()

                start_work_approved(interest, bounty)

                maybe_market_to_github(bounty, 'work_started', profile_pairs=bounty.profile_pairs)
                maybe_market_to_slack(bounty, 'worker_approved')
                maybe_market_to_user_slack(bounty, 'worker_approved')
                maybe_market_to_twitter(bounty, 'worker_approved')
                record_bounty_activity(bounty, request.user, 'worker_approved', interest)
            else:
                start_work_rejected(interest, bounty)

                record_bounty_activity(bounty, request.user, 'worker_rejected', interest)
                bounty.interested.remove(interest)
                interest.delete()

                maybe_market_to_slack(bounty, 'worker_rejected')
                maybe_market_to_user_slack(bounty, 'worker_rejected')
                maybe_market_to_twitter(bounty, 'worker_rejected')

            messages.success(request, _(f'{worker} has been {mutate_worker_action_past_tense}'))
        else:
            messages.warning(request, _('Only the funder of this bounty may perform this action.'))


@login_required
def bounty_invite_url(request, invitecode):
    """Decode the bounty details and redirect to correct bounty

    Args:
        invitecode (str): Unique invite code with bounty details and handle

    Returns:
        django.template.response.TemplateResponse: The Bounty details template response.
    """
    try:
        decoded_data = get_bounty_from_invite_url(invitecode)
        bounty = Bounty.objects.current().filter(pk=decoded_data['bounty']).first()
        inviter = User.objects.filter(username=decoded_data['inviter']).first()
        bounty_invite = BountyInvites.objects.filter(
            bounty=bounty,
            inviter=inviter,
            invitee=request.user
        ).first()
        if bounty_invite:
            bounty_invite.status = 'accepted'
            bounty_invite.save()
        else:
            bounty_invite = BountyInvites.objects.create(
                status='accepted'
            )
            bounty_invite.bounty.add(bounty)
            bounty_invite.inviter.add(inviter)
            bounty_invite.invitee.add(request.user)
        return redirect('/funding/details/?url=' + bounty.github_url)
    except Exception as e:
        logger.debug(e)
        raise Http404



def bounty_details(request, ghuser='', ghrepo='', ghissue=0, stdbounties_id=None):
    """Display the bounty details.

    Args:
        ghuser (str): The Github user. Defaults to an empty string.
        ghrepo (str): The Github repository. Defaults to an empty string.
        ghissue (int): The Github issue number. Defaults to: 0.

    Raises:
        Exception: The exception is raised for any exceptions in the main query block.

    Returns:
        django.template.response.TemplateResponse: The Bounty details template response.

    """
    from .utils import clean_bounty_url
    is_user_authenticated = request.user.is_authenticated
    request_url = clean_bounty_url(request.GET.get('url', ''))
    if is_user_authenticated and hasattr(request.user, 'profile'):
        _access_token = request.user.profile.get_access_token()
    else:
        _access_token = request.session.get('access_token')
    issue_url = 'https://github.com/' + ghuser + '/' + ghrepo + '/issues/' + ghissue if ghissue else request_url

    # try the /pulls url if it doesn't exist in /issues
    try:
        assert Bounty.objects.current().filter(github_url=issue_url).exists()
    except Exception:
        issue_url = 'https://github.com/' + ghuser + '/' + ghrepo + '/pull/' + ghissue if ghissue else request_url

    params = {
        'issueURL': issue_url,
        'title': _('Issue Details'),
        'card_title': _('Funded Issue Details | Gitcoin'),
        'avatar_url': static('v2/images/helmet.png'),
        'active': 'bounty_details',
        'is_github_token_valid': is_github_token_valid(_access_token),
        'github_auth_url': get_auth_url(request.path),
        "newsletter_headline": _("Be the first to know about new funded issues."),
        'is_staff': request.user.is_staff,
        'is_moderator': request.user.profile.is_moderator if hasattr(request.user, 'profile') else False,
    }
    if issue_url:
        try:
            bounties = Bounty.objects.current().filter(github_url=issue_url)
            stdbounties_id = clean_str(stdbounties_id)
            if stdbounties_id and stdbounties_id.isdigit():
                bounties = bounties.filter(standard_bounties_id=stdbounties_id)
            if bounties:
                bounty = bounties.order_by('-pk').first()
                if bounties.count() > 1 and bounties.filter(network='mainnet').count() > 1:
                    bounty = bounties.filter(network='mainnet').order_by('-pk').first()
                # Currently its not finding anyting in the database
                if bounty.title and bounty.org_name:
                    params['card_title'] = f'{bounty.title} | {bounty.org_name} Funded Issue Detail | Gitcoin'
                    params['title'] = params['card_title']
                    params['card_desc'] = ellipses(bounty.issue_description_text, 255)

                params['bounty_pk'] = bounty.pk
                params['network'] = bounty.network
                params['stdbounties_id'] = bounty.standard_bounties_id if not stdbounties_id else stdbounties_id
                params['interested_profiles'] = bounty.interested.select_related('profile').all()
                params['avatar_url'] = bounty.get_avatar_url(True)

                if bounty.event:
                    params['event_tag'] = bounty.event.slug

                helper_handle_snooze(request, bounty)
                helper_handle_approvals(request, bounty)
                helper_handle_admin_override_and_hide(request, bounty)
                helper_handle_suspend_auto_approval(request, bounty)
                helper_handle_mark_as_remarket_ready(request, bounty)
                helper_handle_admin_contact_funder(request, bounty)
                helper_handle_override_status(request, bounty)
        except Bounty.DoesNotExist:
            pass
        except Exception as e:
            logger.error(e)

    return TemplateResponse(request, 'bounty/details.html', params)


def funder_payout_reminder_modal(request, bounty_network, stdbounties_id):
    bounty = Bounty.objects.current().filter(network=bounty_network, standard_bounties_id=stdbounties_id).first()

    context = {
        'bounty': bounty,
        'active': 'funder_payout_reminder_modal',
        'title': _('Send Payout Reminder')
    }
    return TemplateResponse(request, 'funder_payout_reminder_modal.html', context)


@csrf_exempt
def funder_payout_reminder(request, bounty_network, stdbounties_id):
    if not request.user.is_authenticated:
        return JsonResponse(
            {'error': 'You must be authenticated via github to use this feature!'},
            status=401)

    if hasattr(request.user, 'profile'):
        access_token = request.user.profile.get_access_token()
    else:
        access_token = request.session.get('access_token')
    github_user_data = get_github_user_data(access_token)

    try:
        bounty = Bounty.objects.current().filter(network=bounty_network, standard_bounties_id=stdbounties_id).first()
    except Bounty.DoesNotExist:
        raise Http404

    has_fulfilled = bounty.fulfillments.filter(fulfiller_github_username=github_user_data['login']).count()
    if has_fulfilled == 0:
        return JsonResponse({
            'success': False,
          },
          status=403)

    #  410 Gone Indicates that the resource requested is no longer available and will not be available again.
    if bounty.funder_last_messaged_on:
        return JsonResponse({
            'success': False,
          },
          status=410)

    user = request.user
    funder_payout_reminder_mail(to_email=bounty.bounty_owner_email, bounty=bounty, github_username=user, live=True)
    bounty.funder_last_messaged_on = timezone.now()
    bounty.save()
    return JsonResponse({
          'success': True
        },
        status=200)


def quickstart(request):
    """Display quickstart guide."""
    return TemplateResponse(request, 'quickstart.html', {})


def profile_keywords(request, handle):
    """Display profile keywords.

    Args:
        handle (str): The profile handle.

    """
    try:
        profile = profile_helper(handle, True)
    except (ProfileNotFoundException, ProfileHiddenException):
        raise Http404

    response = {
        'status': 200,
        'keywords': profile.keywords,
    }
    return JsonResponse(response)


@require_POST
def profile_job_opportunity(request, handle):
    """ Save profile job opportunity.

    Args:
        handle (str): The profile handle.
    """
    try:
        profile = profile_helper(handle, True)
        profile.job_search_status = request.POST.get('job_search_status', None)
        profile.show_job_status = request.POST.get('show_job_status', None) == 'true'
        profile.job_type = request.POST.get('job_type', None)
        profile.remote = request.POST.get('remote', None) == 'on'
        profile.job_salary = float(request.POST.get('job_salary', '0').replace(',', ''))
        profile.job_location = json.loads(request.POST.get('locations'))
        profile.linkedin_url = request.POST.get('linkedin_url', None)
        profile.resume = request.FILES.get('job_cv', None)
        profile.save()
    except (ProfileNotFoundException, ProfileHiddenException):
        raise Http404

    response = {
        'status': 200,
        'message': 'Job search status saved'
    }
    return JsonResponse(response)


@csrf_exempt
@require_POST
def bounty_upload_nda(request):
    """ Save Bounty related docs like NDA.

    Args:
        bounty_id (int): The bounty id.
    """
    if request.FILES.get('docs', None):
        bountydoc = BountyDocuments.objects.create(
            doc=request.FILES.get('docs', None),
            doc_type=request.POST.get('doc_type', None)
        )
        response = {
            'status': 200,
            'bounty_doc_id': bountydoc.pk,
            'message': 'NDA saved'
        }
    else:
        response = {
            'status': 400,
            'message': 'No File Found'
        }
    return JsonResponse(response)




def profile_filter_activities(activities, activity_name):
    """A helper function to filter a ActivityQuerySet.

    Args:
        activities (ActivityQuerySet): The ActivityQuerySet.
        activity_name (str): The activity_type to filter.

    Returns:
        ActivityQuerySet: The filtered results.

    """
    if not activity_name or activity_name == 'all':
        return activities
    if activity_name == 'start_work':
        return activities.filter(activity_type__in=['start_work', 'worker_approved'])
    return activities.filter(activity_type=activity_name)


def profile(request, handle):
    """Display profile details.

    Args:
        handle (str): The profile handle.

    Variables:
        context (dict): The template context to be used for template rendering.
        profile (dashboard.models.Profile): The Profile object to be used.
        status (int): The status code of the response.

    Returns:
        TemplateResponse: The profile templated view.

    """
    status = 200
    order_by = request.GET.get('order_by', '-modified_on')
    owned_kudos = None
    sent_kudos = None
    handle = handle.replace("@", "")

    try:
        if not handle and not request.user.is_authenticated:
            return redirect('funder_bounties')

        if not handle:
            handle = request.user.username
            profile = getattr(request.user, 'profile', None)
            if not profile:
                profile = profile_helper(handle)
        else:
            if handle.endswith('/'):
                handle = handle[:-1]
            profile = profile_helper(handle, current_user=request.user)

        activity_tabs = [
            ('all', _('All Activity')),
            ('new_bounty', _('Bounties Funded')),
            ('start_work', _('Work Started')),
            ('work_submitted', _('Work Submitted')),
            ('work_done', _('Bounties Completed')),
            ('new_tip', _('Tips Sent')),
            ('receive_tip', _('Tips Received')),
        ]
        page = request.GET.get('p', None)

        if page:
            page = int(page)
            activity_type = request.GET.get('a', '')
            all_activities = profile.get_bounty_and_tip_activities()
            paginator = Paginator(profile_filter_activities(all_activities, activity_type), 10)

            if page > paginator.num_pages:
                return HttpResponse(status=204)

            context = {}
            context['activities'] = paginator.get_page(page)

            return TemplateResponse(request, 'profiles/profile_activities.html', context, status=status)

        context = profile.to_dict(tips=False)
        all_activities = context.get('activities')
        context['is_my_profile'] = request.user.is_authenticated and request.user.username.lower() == handle.lower()
        tabs = []

        for tab, name in activity_tabs:
            activities = profile_filter_activities(all_activities, tab)
            activities_count = activities.count()

            if activities_count == 0:
                continue

            paginator = Paginator(activities, 10)

            obj = {'id': tab,
                   'name': name,
                   'objects': paginator.get_page(1),
                   'count': activities_count,
                   'type': 'activity'
                   }
            tabs.append(obj)

            context['tabs'] = tabs

    except (Http404, ProfileHiddenException, ProfileNotFoundException):
        status = 404
        context = {
            'hidden': True,
            'profile': {
                'handle': handle,
                'avatar_url': f"/dynamic/avatar/Self",
                'data': {
                    'name': f"@{handle}",
                },
            },
        }
        return TemplateResponse(request, 'profiles/profile.html', context, status=status)

    context['preferred_payout_address'] = profile.preferred_payout_address

    owned_kudos = profile.get_my_kudos.order_by('id', order_by)
    sent_kudos = profile.get_sent_kudos.order_by('id', order_by)
    kudos_limit = 8
    context['kudos'] = owned_kudos[0:kudos_limit]
    context['sent_kudos'] = sent_kudos[0:kudos_limit]
    context['kudos_count'] = owned_kudos.count()
    context['sent_kudos_count'] = sent_kudos.count()
    context['verification'] = profile.get_my_verified_check
    context['avg_rating'] = profile.get_average_star_rating

    context['unrated_funded_bounties'] = Bounty.objects.prefetch_related('fulfillments', 'interested', 'interested__profile', 'feedbacks') \
        .filter(
            bounty_owner_github_username__iexact=profile.handle,
        ).exclude(
            feedbacks__feedbackType='approver',
            feedbacks__sender_profile=profile,
        )

    context['unrated_contributed_bounties'] = Bounty.objects.current().prefetch_related('feedbacks').filter(interested__profile=profile) \
            .filter(interested__status='okay') \
            .filter(interested__pending=False).filter(idx_status='done') \
            .exclude(
                feedbacks__feedbackType='worker',
                feedbacks__sender_profile=profile
            )

    currently_working_bounties = Bounty.objects.current().filter(interested__profile=profile).filter(interested__status='okay') \
        .filter(interested__pending=False).filter(idx_status__in=Bounty.WORK_IN_PROGRESS_STATUSES)
    currently_working_bounties_count = currently_working_bounties.count()
    if currently_working_bounties_count > 0:
        obj = {'id': 'currently_working',
               'name': _('Currently Working'),
               'objects': Paginator(currently_working_bounties, 10).get_page(1),
               'count': currently_working_bounties_count,
               'type': 'bounty'
               }
        if 'tabs' not in context:
            context['tabs'] = []
        context['tabs'].append(obj)

    if request.method == 'POST' and request.is_ajax():
        # Update profile address data when new preferred address is sent
        validated = request.user.is_authenticated and request.user.username.lower() == profile.handle.lower()
        if validated and request.POST.get('address'):
            address = request.POST.get('address')
            profile.preferred_payout_address = address
            profile.save()
            msg = {
                'status': 200,
                'msg': _('Success!'),
                'wallets': [profile.preferred_payout_address, ],
            }

            return JsonResponse(msg, status=msg.get('status', 200))
    return TemplateResponse(request, 'profiles/profile.html', context, status=status)


@csrf_exempt
def lazy_load_kudos(request):
    page = request.POST.get('page', 1)
    context = {}
    datarequest = request.POST.get('request')
    order_by = request.GET.get('order_by', '-modified_on')
    limit = int(request.GET.get('limit', 8))
    handle = request.POST.get('handle')

    if handle:
        try:
            profile = Profile.objects.get(handle=handle)
            if datarequest == 'mykudos':
                key = 'kudos'
                context[key] = profile.get_my_kudos.order_by('id', order_by)
            else:
                key = 'sent_kudos'
                context[key] = profile.get_sent_kudos.order_by('id', order_by)
        except Profile.DoesNotExist:
            pass

    paginator = Paginator(context[key], limit)
    kudos = paginator.get_page(page)
    html_context = {}
    html_context[key] = kudos
    html_context['kudos_data'] = key
    kudos_html = loader.render_to_string('shared/kudos_card_profile.html', html_context)
    return JsonResponse({'kudos_html': kudos_html, 'has_next': kudos.has_next()})


@csrf_exempt
@ratelimit(key='ip', rate='5/m', method=ratelimit.UNSAFE, block=True)
def get_quickstart_video(request):
    """Show quickstart video."""
    context = {
        'active': 'video',
        'title': _('Quickstart Video'),
    }
    return TemplateResponse(request, 'quickstart_video.html', context)


@csrf_exempt
@ratelimit(key='ip', rate='5/m', method=ratelimit.UNSAFE, block=True)
def extend_issue_deadline(request):
    """Show quickstart video."""
    bounty = Bounty.objects.get(pk=request.GET.get("pk"))
    print(bounty)
    context = {
        'active': 'extend_issue_deadline',
        'title': _('Extend Expiration'),
        'bounty': bounty,
        'user_logged_in': request.user.is_authenticated,
        'login_link': '/login/github?next=' + request.GET.get('redirect', '/')
    }
    return TemplateResponse(request, 'extend_issue_deadline.html', context)


@require_POST
@csrf_exempt
@ratelimit(key='ip', rate='5/s', method=ratelimit.UNSAFE, block=True)
def sync_web3(request):
    """Sync up web3 with the database.

    This function has a few different uses.  It is typically called from the
    front end using the javascript `sync_web3` function.  The `issueURL` is
    passed in first, followed optionally by a `bountydetails` argument.

    Returns:
        JsonResponse: The JSON response following the web3 sync.

    """
    # setup
    result = {
        'status': '400',
        'msg': "bad request"
    }

    issue_url = request.POST.get('url')
    txid = request.POST.get('txid')
    network = request.POST.get('network')

    if issue_url and txid and network:
        # confirm txid has mined
        print('* confirming tx has mined')
        if not has_tx_mined(txid, network):
            result = {
                'status': '400',
                'msg': 'tx has not mined yet'
            }
        else:

            # get bounty id
            print('* getting bounty id')
            bounty_id = get_bounty_id(issue_url, network)
            if not bounty_id:
                result = {
                    'status': '400',
                    'msg': 'could not find bounty id'
                }
            else:
                # get/process bounty
                print('* getting bounty')
                bounty = get_bounty(bounty_id, network)
                print('* processing bounty')
                did_change = False
                max_tries_attempted = False
                counter = 0
                url = None
                while not did_change and not max_tries_attempted:
                    did_change, _, new_bounty = web3_process_bounty(bounty)
                    if not did_change:
                        print("RETRYING")
                        time.sleep(3)
                        counter += 1
                        max_tries_attempted = counter > 3
                    if new_bounty:
                        url = new_bounty.url
                result = {
                    'status': '200',
                    'msg': "success",
                    'did_change': did_change,
                    'url': url,
                }

    return JsonResponse(result, status=result['status'])


# LEGAL
@xframe_options_exempt
def terms(request):
    context = {
        'title': _('Terms of Use'),
    }
    return TemplateResponse(request, 'legal/terms.html', context)

def privacy(request):
    return TemplateResponse(request, 'legal/privacy.html', {})


def cookie(request):
    return TemplateResponse(request, 'legal/privacy.html', {})


def prirp(request):
    return TemplateResponse(request, 'legal/privacy.html', {})


def apitos(request):
    return TemplateResponse(request, 'legal/privacy.html', {})


def toolbox(request):
    access_token = request.GET.get('token')
    if access_token and is_github_token_valid(access_token):
        helper_handle_access_token(request, access_token)

    tools = Tool.objects.prefetch_related('votes').all()

    actors = [{
        "title": _("Basics"),
        "description": _("Accelerate your dev workflow with Gitcoin\'s incentivization tools."),
        "tools": tools.filter(category=Tool.CAT_BASIC)
    }, {
        "title": _("Community"),
        "description": _("Friendship, mentorship, and community are all part of the process."),
        "tools": tools.filter(category=Tool.CAT_COMMUNITY)
    }, {
        "title": _("Gas Tools"),
        "description": _("Paying Gas is a part of using Ethereum.  It's much easier with our suite of gas tools."),
        "tools": tools.filter(category=Tool.GAS_TOOLS)
    }, {
        "title": _("Developer Tools"),
        "description": _("Gitcoin is a platform that's built using Gitcoin.  Purdy cool, huh? "),
        "tools": tools.filter(category=Tool.CAT_BUILD)
    }, {
        "title": _("Tools in Alpha"),
        "description": _("These fresh new tools are looking for someone to test ride them!"),
        "tools": tools.filter(category=Tool.CAT_ALPHA)
    }, {
        "title": _("Just for Fun"),
        "description": _("Some tools that the community built *just because* they should exist."),
        "tools": tools.filter(category=Tool.CAT_FOR_FUN)
    }, {
        "title": _("Advanced"),
        "description": _("Take your OSS game to the next level!"),
        "tools": tools.filter(category=Tool.CAT_ADVANCED)
    }, {
        "title": _("Roadmap"),
        "description": _("These ideas have been floating around the community.  They'll be BUIDLt sooner if you help BUIDL them :)"),
        "tools": tools.filter(category=Tool.CAT_COMING_SOON)
    }, {
        "title": _("Retired Tools"),
        "description": _("These are tools that we've sunsetted.  Pour one out for them 🍻"),
        "tools": tools.filter(category=Tool.CAT_RETIRED)
    }]

    # setup slug
    for key in range(0, len(actors)):
        actors[key]['slug'] = slugify(actors[key]['title'])

    profile_up_votes_tool_ids = ''
    profile_down_votes_tool_ids = ''
    profile_id = request.user.profile.pk if request.user.is_authenticated and hasattr(request.user, 'profile') else None

    if profile_id:
        ups = list(request.user.profile.votes.filter(value=1).values_list('tool', flat=True))
        profile_up_votes_tool_ids = ','.join(str(x) for x in ups)
        downs = list(request.user.profile.votes.filter(value=-1).values_list('tool', flat=True))
        profile_down_votes_tool_ids = ','.join(str(x) for x in downs)

    context = {
        "active": "tools",
        'title': _("Tools"),
        'card_title': _("Community Tools"),
        'avatar_url': static('v2/images/tools/api.jpg'),
        "card_desc": _("Accelerate your dev workflow with Gitcoin\'s incentivization tools."),
        'actors': actors,
        'newsletter_headline': _("Don't Miss New Tools!"),
        'profile_up_votes_tool_ids': profile_up_votes_tool_ids,
        'profile_down_votes_tool_ids': profile_down_votes_tool_ids
    }
    return TemplateResponse(request, 'toolbox.html', context)


def labs(request):
    labs = LabsResearch.objects.all()
    tools = Tool.objects.prefetch_related('votes').filter(category=Tool.CAT_ALPHA)

    socials = [{
        "name": _("GitHub Repo"),
        "link": "https://github.com/gitcoinco/labs/",
        "class": "fab fa-github fa-2x"
    }, {
        "name": _("Slack"),
        "link": "https://gitcoin.co/slack",
        "class": "fab fa-slack fa-2x"
    }, {
        "name": _("Contact the Team"),
        "link": "mailto:founders@gitcoin.co",
        "class": "fa fa-envelope fa-2x"
    }]

    context = {
        'active': "labs",
        'title': _("Labs"),
        'card_desc': _("Gitcoin Labs provides advanced tools for busy developers"),
        'avatar_url': 'https://c.gitcoin.co/labs/Articles-Announcing_Gitcoin_Labs.png',
        'tools': tools,
        'labs': labs,
        'socials': socials
    }
    return TemplateResponse(request, 'labs.html', context)


@csrf_exempt
@require_POST
def vote_tool_up(request, tool_id):
    profile_id = request.user.profile.pk if request.user.is_authenticated and hasattr(request.user, 'profile') else None
    if not profile_id:
        return JsonResponse(
            {'error': 'You must be authenticated via github to use this feature!'},
            status=401)

    tool = Tool.objects.get(pk=tool_id)
    score_delta = 0
    try:
        vote = ToolVote.objects.get(profile_id=profile_id, tool=tool)
        if vote.value == 1:
            vote.delete()
            score_delta = -1
        if vote.value == -1:
            vote.value = 1
            vote.save()
            score_delta = 2
    except ToolVote.DoesNotExist:
        vote = ToolVote.objects.create(profile_id=profile_id, value=1)
        tool.votes.add(vote)
        score_delta = 1
    return JsonResponse({'success': True, 'score_delta': score_delta})


@csrf_exempt
@require_POST
def vote_tool_down(request, tool_id):
    profile_id = request.user.profile.pk if request.user.is_authenticated and hasattr(request.user, 'profile') else None
    if not profile_id:
        return JsonResponse(
            {'error': 'You must be authenticated via github to use this feature!'},
            status=401)

    tool = Tool.objects.get(pk=tool_id)
    score_delta = 0
    try:
        vote = ToolVote.objects.get(profile_id=profile_id, tool=tool)
        if vote.value == -1:
            vote.delete()
            score_delta = 1
        if vote.value == 1:
            vote.value = -1
            vote.save()
            score_delta = -2
    except ToolVote.DoesNotExist:
        vote = ToolVote.objects.create(profile_id=profile_id, value=-1)
        tool.votes.add(vote)
        score_delta = -1
    return JsonResponse({'success': True, 'score_delta': score_delta})


@csrf_exempt
@ratelimit(key='ip', rate='5/m', method=ratelimit.UNSAFE, block=True)
def redeem_coin(request, shortcode):
    if request.body:
        status = 'OK'

        body_unicode = request.body.decode('utf-8')
        body = json.loads(body_unicode)
        address = body['address']

        try:
            coin = CoinRedemption.objects.get(shortcode=shortcode)
            address = Web3.toChecksumAddress(address)

            if hasattr(coin, 'coinredemptionrequest'):
                status = 'error'
                message = 'Bad request'
            else:
                abi = json.loads('[{"constant":true,"inputs":[],"name":"mintingFinished","outputs":[{"name":"","type":"bool"}],"payable":false,"stateMutability":"view","type":"function"},{"constant":true,"inputs":[],"name":"name","outputs":[{"name":"","type":"string"}],"payable":false,"stateMutability":"view","type":"function"},{"constant":false,"inputs":[{"name":"_spender","type":"address"},{"name":"_value","type":"uint256"}],"name":"approve","outputs":[{"name":"","type":"bool"}],"payable":false,"stateMutability":"nonpayable","type":"function"},{"constant":true,"inputs":[],"name":"totalSupply","outputs":[{"name":"","type":"uint256"}],"payable":false,"stateMutability":"view","type":"function"},{"constant":false,"inputs":[{"name":"_from","type":"address"},{"name":"_to","type":"address"},{"name":"_value","type":"uint256"}],"name":"transferFrom","outputs":[{"name":"","type":"bool"}],"payable":false,"stateMutability":"nonpayable","type":"function"},{"constant":true,"inputs":[],"name":"decimals","outputs":[{"name":"","type":"uint8"}],"payable":false,"stateMutability":"view","type":"function"},{"constant":false,"inputs":[{"name":"_to","type":"address"},{"name":"_amount","type":"uint256"}],"name":"mint","outputs":[{"name":"","type":"bool"}],"payable":false,"stateMutability":"nonpayable","type":"function"},{"constant":true,"inputs":[],"name":"version","outputs":[{"name":"","type":"string"}],"payable":false,"stateMutability":"view","type":"function"},{"constant":false,"inputs":[{"name":"_spender","type":"address"},{"name":"_subtractedValue","type":"uint256"}],"name":"decreaseApproval","outputs":[{"name":"","type":"bool"}],"payable":false,"stateMutability":"nonpayable","type":"function"},{"constant":true,"inputs":[{"name":"_owner","type":"address"}],"name":"balanceOf","outputs":[{"name":"balance","type":"uint256"}],"payable":false,"stateMutability":"view","type":"function"},{"constant":false,"inputs":[],"name":"finishMinting","outputs":[{"name":"","type":"bool"}],"payable":false,"stateMutability":"nonpayable","type":"function"},{"constant":true,"inputs":[],"name":"owner","outputs":[{"name":"","type":"address"}],"payable":false,"stateMutability":"view","type":"function"},{"constant":true,"inputs":[],"name":"symbol","outputs":[{"name":"","type":"string"}],"payable":false,"stateMutability":"view","type":"function"},{"constant":false,"inputs":[{"name":"_to","type":"address"},{"name":"_value","type":"uint256"}],"name":"transfer","outputs":[{"name":"","type":"bool"}],"payable":false,"stateMutability":"nonpayable","type":"function"},{"constant":false,"inputs":[{"name":"_spender","type":"address"},{"name":"_addedValue","type":"uint256"}],"name":"increaseApproval","outputs":[{"name":"","type":"bool"}],"payable":false,"stateMutability":"nonpayable","type":"function"},{"constant":true,"inputs":[{"name":"_owner","type":"address"},{"name":"_spender","type":"address"}],"name":"allowance","outputs":[{"name":"","type":"uint256"}],"payable":false,"stateMutability":"view","type":"function"},{"constant":false,"inputs":[{"name":"newOwner","type":"address"}],"name":"transferOwnership","outputs":[],"payable":false,"stateMutability":"nonpayable","type":"function"},{"payable":false,"stateMutability":"nonpayable","type":"fallback"},{"anonymous":false,"inputs":[{"indexed":true,"name":"to","type":"address"},{"indexed":false,"name":"amount","type":"uint256"}],"name":"Mint","type":"event"},{"anonymous":false,"inputs":[],"name":"MintFinished","type":"event"},{"anonymous":false,"inputs":[{"indexed":true,"name":"previousOwner","type":"address"},{"indexed":true,"name":"newOwner","type":"address"}],"name":"OwnershipTransferred","type":"event"},{"anonymous":false,"inputs":[{"indexed":true,"name":"owner","type":"address"},{"indexed":true,"name":"spender","type":"address"},{"indexed":false,"name":"value","type":"uint256"}],"name":"Approval","type":"event"},{"anonymous":false,"inputs":[{"indexed":true,"name":"from","type":"address"},{"indexed":true,"name":"to","type":"address"},{"indexed":false,"name":"value","type":"uint256"}],"name":"Transfer","type":"event"}]')

                # Instantiate Colorado Coin contract
                contract = w3.eth.contract(coin.contract_address, abi=abi)

                tx = contract.functions.transfer(address, coin.amount * 10**18).buildTransaction({
                    'nonce': w3.eth.getTransactionCount(settings.COLO_ACCOUNT_ADDRESS),
                    'gas': 100000,
                    'gasPrice': recommend_min_gas_price_to_confirm_in_time(5) * 10**9
                })

                signed = w3.eth.account.signTransaction(tx, settings.COLO_ACCOUNT_PRIVATE_KEY)
                transaction_id = w3.eth.sendRawTransaction(signed.rawTransaction).hex()

                CoinRedemptionRequest.objects.create(
                    coin_redemption=coin,
                    ip=get_ip(request),
                    sent_on=timezone.now(),
                    txid=transaction_id,
                    txaddress=address
                )

                message = transaction_id
        except CoinRedemption.DoesNotExist:
            status = 'error'
            message = _('Bad request')
        except Exception as e:
            status = 'error'
            message = str(e)

        # http response
        response = {
            'status': status,
            'message': message,
        }

        return JsonResponse(response)

    try:
        coin = CoinRedemption.objects.get(shortcode=shortcode)

        params = {
            'class': 'redeem',
            'title': _('Coin Redemption'),
            'coin_status': _('PENDING')
        }

        try:
            coin_redeem_request = CoinRedemptionRequest.objects.get(coin_redemption=coin)
            params['colo_txid'] = coin_redeem_request.txid
        except CoinRedemptionRequest.DoesNotExist:
            params['coin_status'] = _('INITIAL')

        return TemplateResponse(request, 'yge/redeem_coin.html', params)
    except CoinRedemption.DoesNotExist:
        raise Http404


def new_bounty(request):
    """Create a new bounty."""
    from .utils import clean_bounty_url

    events = HackathonEvent.objects.filter(end_date__gt=datetime.today())
    bounty_params = {
        'newsletter_headline': _('Be the first to know about new funded issues.'),
        'issueURL': clean_bounty_url(request.GET.get('source') or request.GET.get('url', '')),
        'amount': request.GET.get('amount'),
        'events': events,
    }

    params = get_context(
        user=request.user if request.user.is_authenticated else None,
        confirm_time_minutes_target=confirm_time_minutes_target,
        active='submit_bounty',
        title=_('Create Funded Issue'),
        update=bounty_params,
    )
    return TemplateResponse(request, 'bounty/new.html', params)


@csrf_exempt
@ratelimit(key='ip', rate='5/m', method=ratelimit.UNSAFE, block=True)
def change_bounty(request, bounty_id):
    user = request.user if request.user.is_authenticated else None

    if not user:
        if request.body:
            return JsonResponse(
                {'error': _('You must be authenticated via github to use this feature!')},
                status=401)
        else:
            return redirect('/login/github?next=' + request.get_full_path())

    try:
        bounty_id = int(bounty_id)
        bounty = Bounty.objects.get(pk=bounty_id)
    except:
        if request.body:
            return JsonResponse({'error': _('Bounty doesn\'t exist!')}, status=404)
        else:
            raise Http404

    keys = ['experience_level', 'project_length', 'bounty_type', 'featuring_date',
            'permission_type', 'project_type', 'reserved_for_user_handle', 'is_featured']

    if request.body:
        can_change = (bounty.status in Bounty.OPEN_STATUSES) or \
                (bounty.can_submit_after_expiration_date and bounty.status is 'expired')
        if not can_change:
            return JsonResponse({
                'error': _('The bounty can not be changed anymore.')
            }, status=405)

        is_funder = bounty.is_funder(user.username.lower()) if user else False
        is_staff = request.user.is_staff if user else False
        if not is_funder and not is_staff:
            return JsonResponse({
                'error': _('You are not authorized to change the bounty.')
            }, status=401)

        try:
            params = json.loads(request.body)
        except Exception:
            return JsonResponse({'error': 'Invalid JSON.'}, status=400)

        bounty_changed = False
        new_reservation = False
        for key in keys:
            value = params.get(key, 0)
            if key == 'featuring_date':
                value = timezone.make_aware(
                    timezone.datetime.fromtimestamp(int(value)),
                    timezone=UTC)
            old_value = getattr(bounty, key)
            if value != old_value:
                setattr(bounty, key, value)
                bounty_changed = True
                if key == 'reserved_for_user_handle' and value:
                    new_reservation = True

        if not bounty_changed:
            return JsonResponse({
                'success': True,
                'msg': _('Bounty details are unchanged.'),
                'url': bounty.absolute_url,
            })

        bounty.save()
        record_bounty_activity(bounty, user, 'bounty_changed')
        record_user_action(user, 'bounty_changed', bounty)

        maybe_market_to_email(bounty, 'bounty_changed')
        maybe_market_to_slack(bounty, 'bounty_changed')
        maybe_market_to_user_slack(bounty, 'bounty_changed')
        maybe_market_to_user_discord(bounty, 'bounty_changed')

        # notify a user that a bounty has been reserved for them
        if new_reservation and bounty.bounty_reserved_for_user:
            new_reserved_issue('founders@gitcoin.co', bounty.bounty_reserved_for_user, bounty)

        return JsonResponse({
            'success': True,
            'msg': _('You successfully changed bounty details.'),
            'url': bounty.absolute_url,
        })

    result = {}
    for key in keys:
        result[key] = getattr(bounty, key)
    del result['featuring_date']

    params = {
        'title': _('Change Bounty Details'),
        'pk': bounty.pk,
        'result': json.dumps(result)
    }
    return TemplateResponse(request, 'bounty/change.html', params)


def get_users(request):
    token = request.GET.get('token', None)
    add_non_gitcoin_users = not request.GET.get('suppress_non_gitcoiners', None)

    if request.is_ajax():
        q = request.GET.get('term')
        profiles = Profile.objects.filter(handle__icontains=q)
        results = []
        # try gitcoin
        for user in profiles:
            profile_json = {}
            profile_json['id'] = user.id
            profile_json['text'] = user.handle
            profile_json['email'] = user.email
            if user.avatar_baseavatar_related.exists():
                profile_json['avatar_id'] = user.avatar_baseavatar_related.first().pk
                profile_json['avatar_url'] = user.avatar_baseavatar_related.first().avatar_url
            profile_json['preferred_payout_address'] = user.preferred_payout_address
            results.append(profile_json)
        # try github
        if not len(results) and add_non_gitcoin_users:
            search_results = search_users(q, token=token)
            for result in search_results:
                profile_json = {}
                profile_json['id'] = -1
                profile_json['text'] = result.login
                profile_json['email'] = None
                profile_json['avatar_id'] = None
                profile_json['avatar_url'] = result.avatar_url
                profile_json['preferred_payout_address'] = None
                # dont dupe github profiles and gitcoin profiles in user search
                if profile_json['text'].lower() not in [p['text'].lower() for p in profiles]:
                    results.append(profile_json)
        # just take users word for it
        if not len(results) and add_non_gitcoin_users:
            profile_json = {}
            profile_json['id'] = -1
            profile_json['text'] = q
            profile_json['email'] = None
            profile_json['avatar_id'] = None
            profile_json['preferred_payout_address'] = None
            results.append(profile_json)
        data = json.dumps(results)
    else:
        raise Http404
    mimetype = 'application/json'
    return HttpResponse(data, mimetype)


def get_kudos(request):
    autocomplete_kudos = {
        'copy': "No results found.  Try these categories: ",
        'autocomplete': ['rare','common','ninja','soft skills','programming']
    }
    if request.is_ajax():
        q = request.GET.get('term')
        network = request.GET.get('network', None)
        eth_to_usd = convert_token_to_usdt('ETH')
        kudos_by_name = Token.objects.filter(name__icontains=q)
        kudos_by_desc = Token.objects.filter(description__icontains=q)
        kudos_by_tags = Token.objects.filter(tags__icontains=q)
        kudos_pks = (kudos_by_desc | kudos_by_name | kudos_by_tags).values_list('pk', flat=True)
        kudos = Token.objects.filter(pk__in=kudos_pks, hidden=False, num_clones_allowed__gt=0).order_by('name')
        is_staff = request.user.is_staff if request.user.is_authenticated else False
        if not is_staff:
            kudos = kudos.filter(send_enabled_for_non_gitcoin_admins=True)
        if network:
            kudos = kudos.filter(contract__network=network)
        results = []
        for token in kudos:
            kudos_json = {}
            kudos_json['id'] = token.id
            kudos_json['token_id'] = token.token_id
            kudos_json['name'] = token.name
            kudos_json['name_human'] = humanize_name(token.name)
            kudos_json['description'] = token.description
            kudos_json['image'] = token.image

            kudos_json['price_finney'] = token.price_finney / 1000
            kudos_json['price_usd'] = eth_to_usd * kudos_json['price_finney']
            kudos_json['price_usd_humanized'] = f"${round(kudos_json['price_usd'], 2)}"

            results.append(kudos_json)
        if not results:
            results = [autocomplete_kudos]
        data = json.dumps(results)
    else:
        raise Http404
    mimetype = 'application/json'
    return HttpResponse(data, mimetype)


def hackathon(request, hackathon=''):
    """Handle rendering of HackathonEvents. Reuses the dashboard template."""

    try:
        evt = HackathonEvent.objects.filter(slug__iexact=hackathon).latest('id')
    except HackathonEvent.DoesNotExist:
        evt = HackathonEvent.objects.last()

    title = evt.name

    params = {
        'active': 'dashboard',
        'title': title,
        'keywords': json.dumps([str(key) for key in Keyword.objects.all().values_list('keyword', flat=True)]),
        'hackathon': evt,
    }
    return TemplateResponse(request, 'dashboard/index.html', params)


def get_hackathons(request):
    """Handle rendering all Hackathons."""

    try:
        events = HackathonEvent.objects.values()
    except HackathonEvent.DoesNotExist:
        raise Http404

    params = {
        'active': 'hackathons',
        'title': 'hackathons',
        'hackathons': events,
    }
    return TemplateResponse(request, 'dashboard/hackathons.html', params)<|MERGE_RESOLUTION|>--- conflicted
+++ resolved
@@ -753,11 +753,7 @@
     q = request.GET.get('search', '')
     limit = int(request.GET.get('limit', 10))
     page = int(request.GET.get('page', 1))
-<<<<<<< HEAD
-    order_by = request.GET.get('order_by', '-created_on')
-=======
     order_by = request.GET.get('order_by', '-actions_count')
->>>>>>> f56df6be
 
     context = {}
     user_list = Profile.objects.all().order_by(order_by).filter(Q(handle__icontains=q) | Q(keywords__icontains=q)).cache()
