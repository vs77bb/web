<<<<<<< HEAD
/* eslint-disable no-console */
window.onload = function() {
  // a little time for web3 injection
  setTimeout(function() {
    var account = web3.eth.accounts[0];
=======
window.onload = function(){

    $("#bountyFulfillment").parents('.w-100').remove();
    
    //a little time for web3 injection
    setTimeout(function(){
        var account = web3.eth.accounts[0];
>>>>>>> f2039ca7

    if (getParam('source')) {
      $('input[name=issueURL]').val(getParam('source'));
    }
    if (typeof localStorage['acceptTOS'] != 'undefined' && localStorage['acceptTOS']) {
      $('input[name=terms]').attr('checked', 'checked');
    }

    var estimateGas = function(issueURL, method, success_callback, failure_calllback, final_callback) {
      var bounty = web3.eth.contract(bounty_abi).at(bounty_address());

      $('#gasLimit').addClass('loading');
      method.estimateGas(
        issueURL,
        function(errors, result) {
          $('#gasLimit').removeClass('loading');
          console.log(errors, result);
          var is_issue_taken = typeof result == 'undefined' || result > 209568;

          if (errors || is_issue_taken) {
            failure_calllback(errors);
            return;
          }
          var gas = Math.round(result * gasMultiplier);
          var gasLimit = Math.round(gas * gasLimitMultiplier);

          success_callback(gas, gasLimit, final_callback);
        });
    };
        // updates recommended metamask settings
    var updateInlineGasEstimate = function() {
      var bounty = web3.eth.contract(bounty_abi).at(bounty_address());
      var issueURL = $('input[name=issueURL]').val();
      var success_callback = function(gas, gasLimit, _) {
        $('#gasLimit').val(gas);
        update_metamask_conf_time_and_cost_estimate();
      };
      var failure_callback = function() {
        $('#gasLimit').val('Unknown');
        update_metamask_conf_time_and_cost_estimate();
      };
      var final_callback = function() {
        // …
      };
      // estimateGas(issueURL, bounty.approveBountyClaim, success_callback, failure_callback, final_callback);

      success_callback(50531, 50531, '');
    };

    setTimeout(function() {
      updateInlineGasEstimate();
    }, 100);
    $('input').change(updateInlineGasEstimate);
    $('#gasPrice').keyup(update_metamask_conf_time_and_cost_estimate);

    var bountyDetails = [];

    $('.submitBounty').click(function(e) {
      mixpanel.track('Process Bounty Clicked', {});
      e.preventDefault();
      var whatAction = $(this).html().trim();
      var issueURL = $('input[name=issueURL]').val();

      var isError = false;

      if ($('#terms:checked').length == 0) {
        _alert({ message: 'Please accept the terms of service.' });
        isError = true;
      } else {
        localStorage['acceptTOS'] = true;
      }
      if (issueURL == '') {
        _alert({ message: 'Please enter a issue URL.' });
        isError = true;
      }
      if (isError) {
        return;
      }

      var bounty = web3.eth.contract(bounty_abi).at(bounty_address());

      loading_button($(this));
      var callback = function(error, result) {
        if (error) {
          mixpanel.track('Process Bounty Error', {step: 'callback', error: error});
          _alert({ message: 'Could not get bounty details' });
          console.error(error);
          unloading_button($('.submitBounty'));
          return;
        }
        var bountyAmount = result[0].toNumber();

        bountyDetails = [ bountyAmount, result[1], result[2], result[3] ];
        var fromAddress = result[2];
        var claimeeAddress = result[3];
        var open = result[4];
        var initialized = result[5];

        var errormsg = undefined;

        if (bountyAmount == 0 || open == false || initialized == false) {
          errormsg = 'No active funding found at this address.  Are you sure this is an active funded issue?';
        } else if (claimeeAddress == '0x0000000000000000000000000000000000000000') {
          errormsg = 'No claimee found for this bounty.';
        } else if (fromAddress != web3.eth.coinbase) {
          errormsg = 'You can only process a funded issue if you submitted it.';
        }

        if (errormsg) {
          _alert({ message: errormsg });
          unloading_button($('.submitBounty'));
          return;
        }

        var _callback = function(error, result) {
          var next = function() {
            localStorage['txid'] = result;
            sync_web3(issueURL);
            localStorage[issueURL] = timestamp();
            _alert({ message: 'Submitted transaction to web3.' }, 'info');
            setTimeout(function() {
              mixpanel.track('Process Bounty Success', {});
              document.location.href = '/legacy/funding/details?url=' + issueURL;
            }, 1000);

          };

          if (error) {
            mixpanel.track('Process Bounty Error', {step: '_callback', error: error});
            _alert({ message: 'There was an error' });
            console.error(error);
            unloading_button($('.submitBounty'));
          } else {
            next();
          }
        };

        var method = bounty.approveBountyClaim;

        if (whatAction != 'Accept') {
          method = bounty.rejectBountyClaim;
        }
        var failure_calllback = function(errors) {
          mixpanel.track('Process Bounty Error', {step: 'estimateGas', error: errors});
          _alert({ message: 'There was an error' });
          unloading_button($('.submitBounty'));

        };
        var success_callback = function(gas, gasLimit) {
          var params = {from: account,
            gas: web3.toHex(gas),
            gasLimit: web3.toHex(gasLimit),
            gasPrice: web3.toHex($('#gasPrice').val() * Math.pow(10, 9))
          };

          method.sendTransaction(issueURL,
            params,
            _callback);
        };

        estimateGas(issueURL, method, success_callback, failure_calllback, _callback);

      };

      bounty.bountydetails.call(issueURL, callback);
      e.preventDefault();
    });
  }, 100);

};<|MERGE_RESOLUTION|>--- conflicted
+++ resolved
@@ -1,18 +1,12 @@
-<<<<<<< HEAD
 /* eslint-disable no-console */
+/* eslint-disable nonblock-statement-body-position */
 window.onload = function() {
-  // a little time for web3 injection
+
+  $('#bountyFulfillment').parents('.w-100').remove();
+
+    // a little time for web3 injection
   setTimeout(function() {
     var account = web3.eth.accounts[0];
-=======
-window.onload = function(){
-
-    $("#bountyFulfillment").parents('.w-100').remove();
-    
-    //a little time for web3 injection
-    setTimeout(function(){
-        var account = web3.eth.accounts[0];
->>>>>>> f2039ca7
 
     if (getParam('source')) {
       $('input[name=issueURL]').val(getParam('source'));
@@ -26,21 +20,21 @@
 
       $('#gasLimit').addClass('loading');
       method.estimateGas(
-        issueURL,
-        function(errors, result) {
-          $('#gasLimit').removeClass('loading');
-          console.log(errors, result);
-          var is_issue_taken = typeof result == 'undefined' || result > 209568;
+                issueURL,
+                function(errors, result) {
+                  $('#gasLimit').removeClass('loading');
+                  console.log(errors, result);
+                  var is_issue_taken = typeof result == 'undefined' || result > 209568;
 
-          if (errors || is_issue_taken) {
-            failure_calllback(errors);
-            return;
-          }
-          var gas = Math.round(result * gasMultiplier);
-          var gasLimit = Math.round(gas * gasLimitMultiplier);
+                  if (errors || is_issue_taken) {
+                    failure_calllback(errors);
+                    return;
+                  }
+                  var gas = Math.round(result * gasMultiplier);
+                  var gasLimit = Math.round(gas * gasLimitMultiplier);
 
-          success_callback(gas, gasLimit, final_callback);
-        });
+                  success_callback(gas, gasLimit, final_callback);
+                });
     };
         // updates recommended metamask settings
     var updateInlineGasEstimate = function() {
@@ -57,7 +51,7 @@
       var final_callback = function() {
         // …
       };
-      // estimateGas(issueURL, bounty.approveBountyClaim, success_callback, failure_callback, final_callback);
+            // estimateGas(issueURL, bounty.approveBountyClaim, success_callback, failure_callback, final_callback);
 
       success_callback(50531, 50531, '');
     };
@@ -169,8 +163,8 @@
           };
 
           method.sendTransaction(issueURL,
-            params,
-            _callback);
+                            params,
+                            _callback);
         };
 
         estimateGas(issueURL, method, success_callback, failure_calllback, _callback);
